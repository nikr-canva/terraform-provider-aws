// Copyright (c) HashiCorp, Inc.
// SPDX-License-Identifier: MPL-2.0

// Package names provides constants for AWS service names that are used as keys
// for the endpoints slice in internal/conns/conns.go. The package also exposes
// access to data found in the data/names_data.hcl file, which provides additional
// service-related name information.
//
// Consumers of the names package include the conns package
// (internal/conn/conns.go), the provider package
// (internal/provider/provider.go), generators, and the skaff tool.
//
// It is very important that information in the data/names_data.hcl be exactly
// correct because the Terrform AWS Provider relies on the information to
// function correctly.
package names

import (
	"fmt"
	"log"
	"slices"
	"strings"

	"github.com/hashicorp/terraform-provider-aws/names/data"
)

// Endpoint constants defined by the AWS SDK v1 but not defined in the AWS SDK v2.
const (
	ACMPCAEndpointID                     = "acm-pca"
	AMPEndpointID                        = "aps"
	APIGatewayID                         = "apigateway"
	APIGatewayV2EndpointID               = "apigateway"
	AccessAnalyzerEndpointID             = "access-analyzer"
	AmplifyEndpointID                    = "amplify"
	AppConfigEndpointID                  = "appconfig"
	AppFabricEndpointID                  = "appfabric"
	AppIntegrationsEndpointID            = "app-integrations"
	AppMeshEndpointID                    = "appmesh"
	AppStreamEndpointID                  = "appstream2"
	AppSyncEndpointID                    = "appsync"
	ApplicationAutoscalingEndpointID     = "application-autoscaling"
	ApplicationInsightsEndpointID        = "applicationinsights"
	AthenaEndpointID                     = "athena"
	AuditManagerEndpointID               = "auditmanager"
	AutoScalingPlansEndpointID           = "autoscaling-plans"
	BCMDataExportsEndpointID             = "bcm-data-exports"
	BackupEndpointID                     = "backup"
	BatchEndpointID                      = "batch"
	BedrockAgentEndpointID               = "bedrockagent"
	BedrockEndpointID                    = "bedrock"
	BudgetsEndpointID                    = "budgets"
	ChimeEndpointID                      = "chime"
	ChimeSDKMediaPipelinesEndpointID     = "media-pipelines-chime"
	ChimeSDKVoiceEndpointID              = "voice-chime"
	Cloud9EndpointID                     = "cloud9"
	CloudFormationEndpointID             = "cloudformation"
	CloudFrontEndpointID                 = "cloudfront"
	CloudSearchEndpointID                = "cloudsearch"
	CloudWatchEndpointID                 = "monitoring"
	CodeArtifactEndpointID               = "codeartifact"
	CodeGuruReviewerEndpointID           = "codeguru-reviewer"
	CodeStarConnectionsEndpointID        = "codestar-connections"
	CognitoIdentityEndpointID            = "cognito-identity"
	ComprehendEndpointID                 = "comprehend"
	ConfigServiceEndpointID              = "config"
	DataExchangeEndpointID               = "dataexchange"
	DataPipelineEndpointID               = "datapipeline"
	DetectiveEndpointID                  = "api.detective"
	DeviceFarmEndpointID                 = "devicefarm"
	DevOpsGuruEndpointID                 = "devops-guru"
	DLMEndpointID                        = "dlm"
	ECREndpointID                        = "api.ecr"
	ECSEndpointID                        = "ecs"
	EFSEndpointID                        = "elasticfilesystem"
	EKSEndpointID                        = "eks"
	ELBEndpointID                        = "elasticloadbalancing"
	EMREndpointID                        = "elasticmapreduce"
	ElasticTranscoderEndpointID          = "elastictranscoder"
	ElastiCacheEndpointID                = "elasticache"
	EventsEndpointID                     = "events"
	EvidentlyEndpointID                  = "evidently"
	FMSEndpointID                        = "fms"
	FSxEndpointID                        = "fsx"
	GrafanaEndpointID                    = "grafana"
	GlueEndpointID                       = "glue"
	IVSEndpointID                        = "ivs"
	IVSChatEndpointID                    = "ivschat"
	IdentityStoreEndpointID              = "identitystore"
	Inspector2EndpointID                 = "inspector2"
	KMSEndpointID                        = "kms"
	KafkaConnectEndpointID               = "kafkaconnect"
	KendraEndpointID                     = "kendra"
	LambdaEndpointID                     = "lambda"
	LexV2ModelsEndpointID                = "models-v2-lex"
	M2EndpointID                         = "m2"
	MQEndpointID                         = "mq"
	MediaConvertEndpointID               = "mediaconvert"
	MediaLiveEndpointID                  = "medialive"
	ObservabilityAccessManagerEndpointID = "oam"
	OpenSearchIngestionEndpointID        = "osis"
	OpenSearchServerlessEndpointID       = "aoss"
	PaymentCryptographyEndpointID        = "paymentcryptography"
	PipesEndpointID                      = "pipes"
	PollyEndpointID                      = "polly"
	QLDBEndpointID                       = "qldb"
	RUMEndpointID                        = "rum"
	RedshiftEndpointID                   = "redshift"
	RedshiftServerlessEndpointID         = "redshift-serverless"
	RekognitionEndpointID                = "rekognition"
	ResourceExplorer2EndpointID          = "resource-explorer-2"
	RolesAnywhereEndpointID              = "rolesanywhere"
	Route53DomainsEndpointID             = "route53domains"
<<<<<<< HEAD
	SchedulerEndpointID                  = "scheduler"
	ServiceQuotasEndpointID              = "servicequotas"
	ServiceCatalogEndpointID             = "servicecatalog"
	ShieldEndpointID                     = "shield"
=======
>>>>>>> 74fd065d
	SSMEndpointID                        = "ssm"
	SSMIncidentsEndpointID               = "ssm-incidents"
	SSOAdminEndpointID                   = "sso"
	STSEndpointID                        = "sts"
	SchedulerEndpointID                  = "scheduler"
	SchemasEndpointID                    = "schemas"
	ServiceCatalogAppRegistryEndpointID  = "servicecatalog-appregistry"
	ServiceDiscoveryEndpointID           = "servicediscovery"
	ServiceQuotasEndpointID              = "servicequotas"
	ShieldEndpointID                     = "shield"
	TranscribeEndpointID                 = "transcribe"
	TransferEndpointID                   = "transfer"
	VPCLatticeEndpointID                 = "vpc-lattice"
	VerifiedPermissionsEndpointID        = "verifiedpermissions"
	WAFEndpointID                        = "waf"
	WAFRegionalEndpointID                = "waf-regional"
	DataZoneEndpointID                   = "datazone"
)

// These should move to aws-sdk-go-base.
// See https://github.com/hashicorp/aws-sdk-go-base/issues/649.
const (
	ChinaPartitionID      = "aws-cn"     // AWS China partition.
	ISOPartitionID        = "aws-iso"    // AWS ISO (US) partition.
	ISOBPartitionID       = "aws-iso-b"  // AWS ISOB (US) partition.
	ISOEPartitionID       = "aws-iso-e"  // AWS ISOE (Europe) partition.
	ISOFPartitionID       = "aws-iso-f"  // AWS ISOF partition.
	StandardPartitionID   = "aws"        // AWS Standard partition.
	USGovCloudPartitionID = "aws-us-gov" // AWS GovCloud (US) partition.
)

const (
	// AWS Standard partition's regions.
	GlobalRegionID = "aws-global" // AWS Standard global region.

	AFSouth1RegionID     = "af-south-1"     // Africa (Cape Town).
	APEast1RegionID      = "ap-east-1"      // Asia Pacific (Hong Kong).
	APNortheast1RegionID = "ap-northeast-1" // Asia Pacific (Tokyo).
	APNortheast2RegionID = "ap-northeast-2" // Asia Pacific (Seoul).
	APNortheast3RegionID = "ap-northeast-3" // Asia Pacific (Osaka).
	APSouth1RegionID     = "ap-south-1"     // Asia Pacific (Mumbai).
	APSouth2RegionID     = "ap-south-2"     // Asia Pacific (Hyderabad).
	APSoutheast1RegionID = "ap-southeast-1" // Asia Pacific (Singapore).
	APSoutheast2RegionID = "ap-southeast-2" // Asia Pacific (Sydney).
	APSoutheast3RegionID = "ap-southeast-3" // Asia Pacific (Jakarta).
	APSoutheast4RegionID = "ap-southeast-4" // Asia Pacific (Melbourne).
	CACentral1RegionID   = "ca-central-1"   // Canada (Central).
	CAWest1RegionID      = "ca-west-1"      // Canada West (Calgary).
	EUCentral1RegionID   = "eu-central-1"   // Europe (Frankfurt).
	EUCentral2RegionID   = "eu-central-2"   // Europe (Zurich).
	EUNorth1RegionID     = "eu-north-1"     // Europe (Stockholm).
	EUSouth1RegionID     = "eu-south-1"     // Europe (Milan).
	EUSouth2RegionID     = "eu-south-2"     // Europe (Spain).
	EUWest1RegionID      = "eu-west-1"      // Europe (Ireland).
	EUWest2RegionID      = "eu-west-2"      // Europe (London).
	EUWest3RegionID      = "eu-west-3"      // Europe (Paris).
	ILCentral1RegionID   = "il-central-1"   // Israel (Tel Aviv).
	MECentral1RegionID   = "me-central-1"   // Middle East (UAE).
	MESouth1RegionID     = "me-south-1"     // Middle East (Bahrain).
	SAEast1RegionID      = "sa-east-1"      // South America (Sao Paulo).
	USEast1RegionID      = "us-east-1"      // US East (N. Virginia).
	USEast2RegionID      = "us-east-2"      // US East (Ohio).
	USWest1RegionID      = "us-west-1"      // US West (N. California).
	USWest2RegionID      = "us-west-2"      // US West (Oregon).

	// AWS China partition's regions.
	CNNorth1RegionID     = "cn-north-1"     // China (Beijing).
	CNNorthwest1RegionID = "cn-northwest-1" // China (Ningxia).

	// AWS GovCloud (US) partition's regions.
	USGovEast1RegionID = "us-gov-east-1" // AWS GovCloud (US-East).
	USGovWest1RegionID = "us-gov-west-1" // AWS GovCloud (US-West).

	// AWS ISO (US) partition's regions.
	USISOEast1RegionID = "us-iso-east-1" // US ISO East.
	USISOWest1RegionID = "us-iso-west-1" // US ISO WEST.

	// AWS ISOB (US) partition's regions.
	USISOBEast1RegionID = "us-isob-east-1" // US ISOB East (Ohio).

	// AWS ISOF partition's regions.
	EUISOEWest1RegionID = "eu-isoe-west-1" // EU ISOE West.
)

var allRegionIDs = []string{
	AFSouth1RegionID,
	APEast1RegionID,
	APNortheast1RegionID,
	APNortheast2RegionID,
	APNortheast3RegionID,
	APSouth1RegionID,
	APSouth2RegionID,
	APSoutheast1RegionID,
	APSoutheast2RegionID,
	APSoutheast3RegionID,
	APSoutheast4RegionID,
	CACentral1RegionID,
	CAWest1RegionID,
	EUCentral1RegionID,
	EUCentral2RegionID,
	EUNorth1RegionID,
	EUSouth1RegionID,
	EUSouth2RegionID,
	EUWest1RegionID,
	EUWest2RegionID,
	EUWest3RegionID,
	ILCentral1RegionID,
	MECentral1RegionID,
	MESouth1RegionID,
	SAEast1RegionID,
	USEast1RegionID,
	USEast2RegionID,
	USWest1RegionID,
	USWest2RegionID,
	CNNorth1RegionID,
	CNNorthwest1RegionID,
	USGovEast1RegionID,
	USGovWest1RegionID,
	USISOEast1RegionID,
	USISOWest1RegionID,
	USISOBEast1RegionID,
	EUISOEWest1RegionID,
}

func Regions() []string {
	return slices.Clone(allRegionIDs)
}

func DNSSuffixForPartition(partition string) string {
	switch partition {
	case "":
		return ""
	case ChinaPartitionID:
		return "amazonaws.com.cn"
	case ISOPartitionID:
		return "c2s.ic.gov"
	case ISOBPartitionID:
		return "sc2s.sgov.gov"
	case ISOEPartitionID:
		return "cloud.adc-e.uk"
	case ISOFPartitionID:
		return "csp.hci.ic.gov"
	default:
		return "amazonaws.com"
	}
}

func ServicePrincipalSuffixForPartition(partition string) string {
	switch partition {
	case ChinaPartitionID:
		return "amazonaws.com.cn"
	case ISOPartitionID:
		return "c2s.ic.gov"
	case ISOBPartitionID:
		return "sc2s.sgov.gov"
	default:
		return "amazonaws.com"
	}
}

// SPN region unique taken from
// https://github.com/aws/aws-cdk/blob/main/packages/aws-cdk-lib/region-info/lib/default.ts
func ServicePrincipalNameForPartition(service string, partition string) string {
	if service != "" && partition != StandardPartitionID {
		switch partition {
		case ISOPartitionID:
			switch service {
			case "cloudhsm",
				"config",
				"logs",
				"workspaces":
				return DNSSuffixForPartition(partition)
			}
		case ISOBPartitionID:
			switch service {
			case "dms",
				"logs":
				return DNSSuffixForPartition(partition)
			}
		case ChinaPartitionID:
			switch service {
			case "codedeploy",
				"elasticmapreduce",
				"logs":
				return DNSSuffixForPartition(partition)
			}
		}
	}

	return "amazonaws.com"
}

func IsOptInRegion(region string) bool {
	switch region {
	case AFSouth1RegionID,
		APEast1RegionID, APSouth2RegionID,
		APSoutheast3RegionID, APSoutheast4RegionID,
		CAWest1RegionID,
		EUCentral2RegionID,
		EUSouth1RegionID, EUSouth2RegionID,
		ILCentral1RegionID,
		MECentral1RegionID,
		MESouth1RegionID:
		return true
	default:
		return false
	}
}

func PartitionForRegion(region string) string {
	switch region {
	case "":
		return ""
	case CNNorth1RegionID, CNNorthwest1RegionID:
		return ChinaPartitionID
	case USISOEast1RegionID, USISOWest1RegionID:
		return ISOPartitionID
	case USISOBEast1RegionID:
		return ISOBPartitionID
	case EUISOEWest1RegionID:
		return ISOEPartitionID
	case USGovEast1RegionID, USGovWest1RegionID:
		return USGovCloudPartitionID
	default:
		return StandardPartitionID
	}
}

// ReverseDNS switches a DNS hostname to reverse DNS and vice-versa.
func ReverseDNS(hostname string) string {
	parts := strings.Split(hostname, ".")

	for i, j := 0, len(parts)-1; i < j; i, j = i+1, j-1 {
		parts[i], parts[j] = parts[j], parts[i]
	}

	return strings.Join(parts, ".")
}

// Type ServiceDatum corresponds closely to attributes and blocks in `data/names_data.hcl` and are
// described in detail in README.md.
type serviceDatum struct {
	Aliases            []string
	AWSServiceEnvVar   string
	Brand              string
	ClientSDKV1        bool
	DeprecatedEnvVar   string
	GoV1ClientTypeName string
	HumanFriendly      string
	ProviderNameUpper  string
	SDKID              string
	TFAWSEnvVar        string
}

// serviceData key is the AWS provider service package
var serviceData map[string]serviceDatum

func init() {
	serviceData = make(map[string]serviceDatum)

	// Data from names_data.hcl
	if err := readHCLIntoServiceData(); err != nil {
		log.Fatalf("reading HCL into service data: %s", err)
	}
}

func readHCLIntoServiceData() error {
	// names_data.hcl is dynamically embedded so changes, additions should be made
	// there also

	d, err := data.ReadAllServiceData()
	if err != nil {
		return fmt.Errorf("reading HCL into service data: %w", err)
	}

	for _, l := range d {
		if l.Exclude() {
			continue
		}

		if l.NotImplemented() && !l.EndpointOnly() {
			continue
		}

		p := l.ProviderPackage()

		sd := serviceDatum{
			AWSServiceEnvVar:   l.AWSServiceEnvVar(),
			Brand:              l.Brand(),
			ClientSDKV1:        l.ClientSDKV1(),
			DeprecatedEnvVar:   l.DeprecatedEnvVar(),
			GoV1ClientTypeName: l.GoV1ClientTypeName(),
			HumanFriendly:      l.HumanFriendly(),
			ProviderNameUpper:  l.ProviderNameUpper(),
			SDKID:              l.SDKID(),
			TFAWSEnvVar:        l.TFAWSEnvVar(),
		}

		a := []string{p}

		if len(l.Aliases()) > 0 {
			a = append(a, l.Aliases()...)
		}

		sd.Aliases = a

		serviceData[p] = sd
	}

	return nil
}

func ProviderPackageForAlias(serviceAlias string) (string, error) {
	for k, v := range serviceData {
		for _, hclKey := range v.Aliases {
			if serviceAlias == hclKey {
				return k, nil
			}
		}
	}

	return "", fmt.Errorf("unable to find service for service alias %s", serviceAlias)
}

func ProviderPackages() []string {
	keys := make([]string, len(serviceData))

	i := 0
	for k := range serviceData {
		keys[i] = k
		i++
	}

	return keys
}

func Aliases() []string {
	keys := make([]string, 0)

	for _, v := range serviceData {
		keys = append(keys, v.Aliases...)
	}

	return keys
}

type Endpoint struct {
	ProviderPackage string
	Aliases         []string
}

func Endpoints() []Endpoint {
	endpoints := make([]Endpoint, 0, len(serviceData))

	for k, v := range serviceData {
		ep := Endpoint{
			ProviderPackage: k,
		}
		if len(v.Aliases) > 1 {
			ep.Aliases = v.Aliases[1:]
		}
		endpoints = append(endpoints, ep)
	}

	return endpoints
}

func ProviderNameUpper(service string) (string, error) {
	if v, ok := serviceData[service]; ok {
		return v.ProviderNameUpper, nil
	}

	return "", fmt.Errorf("no service data found for %s", service)
}

// Deprecated `AWS_<service>_ENDPOINT` envvar defined for some services
func DeprecatedEnvVar(service string) string {
	if v, ok := serviceData[service]; ok {
		return v.DeprecatedEnvVar
	}

	return ""
}

// Deprecated `TF_AWS_<service>_ENDPOINT` envvar defined for some services
func TFAWSEnvVar(service string) string {
	if v, ok := serviceData[service]; ok {
		return v.TFAWSEnvVar
	}

	return ""
}

// Standard service endpoint envvar defined by AWS
func AWSServiceEnvVar(service string) string {
	if v, ok := serviceData[service]; ok {
		return v.AWSServiceEnvVar
	}

	return ""
}

// Service SDK ID from AWS SDK for Go v2
func SDKID(service string) string {
	if v, ok := serviceData[service]; ok {
		return v.SDKID
	}

	return ""
}

func ClientSDKV1(service string) bool {
	if v, ok := serviceData[service]; ok {
		return v.ClientSDKV1
	}

	return false
}

func FullHumanFriendly(service string) (string, error) {
	if v, ok := serviceData[service]; ok {
		if v.Brand == "" {
			return v.HumanFriendly, nil
		}

		return fmt.Sprintf("%s %s", v.Brand, v.HumanFriendly), nil
	}

	if s, err := ProviderPackageForAlias(service); err == nil {
		return FullHumanFriendly(s)
	}

	return "", fmt.Errorf("no service data found for %s", service)
}

func HumanFriendly(service string) (string, error) {
	if v, ok := serviceData[service]; ok {
		return v.HumanFriendly, nil
	}

	if s, err := ProviderPackageForAlias(service); err == nil {
		return HumanFriendly(s)
	}

	return "", fmt.Errorf("no service data found for %s", service)
}

func AWSGoV1ClientTypeName(providerPackage string) (string, error) {
	if v, ok := serviceData[providerPackage]; ok {
		return v.GoV1ClientTypeName, nil
	}

	return "", fmt.Errorf("getting AWS SDK Go v1 client type name, %s not found", providerPackage)
}<|MERGE_RESOLUTION|>--- conflicted
+++ resolved
@@ -110,13 +110,7 @@
 	ResourceExplorer2EndpointID          = "resource-explorer-2"
 	RolesAnywhereEndpointID              = "rolesanywhere"
 	Route53DomainsEndpointID             = "route53domains"
-<<<<<<< HEAD
-	SchedulerEndpointID                  = "scheduler"
-	ServiceQuotasEndpointID              = "servicequotas"
 	ServiceCatalogEndpointID             = "servicecatalog"
-	ShieldEndpointID                     = "shield"
-=======
->>>>>>> 74fd065d
 	SSMEndpointID                        = "ssm"
 	SSMIncidentsEndpointID               = "ssm-incidents"
 	SSOAdminEndpointID                   = "sso"
