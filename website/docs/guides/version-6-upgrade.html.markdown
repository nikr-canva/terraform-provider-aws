--- conflicted
+++ resolved
@@ -334,17 +334,10 @@
 Remove `filter`—it is no longer supported.
 To locate a user, update your configuration to use `alternate_identifier` instead.
 
-<<<<<<< HEAD
-=======
----
-
 ## Data Source `aws_kms_secret`
 
 The functionality for this data source was removed in **v2.0.0** and the data source will be removed in a future version.
 
----
-
->>>>>>> fb4c496d
 ## Data Source `aws_launch_template`
 
 Remove the following—they are no longer supported:
