---
subcategory: "Auto Scaling"
layout: "aws"
page_title: "AWS: aws_autoscaling_group"
description: |-
  Provides an Auto Scaling Group resource.
---

# Resource: aws_autoscaling_group

Provides an Auto Scaling Group resource.

-> **Note:** You must specify either `launch_configuration`, `launch_template`, or `mixed_instances_policy`.

~> **NOTE on Auto Scaling Groups, Attachments and Traffic Source Attachments:** Terraform provides standalone [Attachment](autoscaling_attachment.html) (for attaching Classic Load Balancers and Application Load Balancer, Gateway Load Balancer, or Network Load Balancer target groups) and [Traffic Source Attachment](autoscaling_traffic_source_attachment.html) (for attaching Load Balancers and VPC Lattice target groups) resources and an Auto Scaling Group resource with `load_balancers`, `target_group_arns` and `traffic_source` attributes. Do not use the same traffic source in more than one of these resources. Doing so will cause a conflict of attachments. A [`lifecycle` configuration block](https://www.terraform.io/docs/configuration/meta-arguments/lifecycle.html) can be used to suppress differences if necessary.

> **Hands-on:** Try the [Manage AWS Auto Scaling Groups](https://learn.hashicorp.com/tutorials/terraform/aws-asg?utm_source=WEBSITE&utm_medium=WEB_IO&utm_offer=ARTICLE_PAGE&utm_content=DOCS) tutorial on HashiCorp Learn.

## Example Usage

```terraform
resource "aws_placement_group" "test" {
  name     = "test"
  strategy = "cluster"
}

resource "aws_autoscaling_group" "bar" {
  name                      = "foobar3-terraform-test"
  max_size                  = 5
  min_size                  = 2
  health_check_grace_period = 300
  health_check_type         = "ELB"
  desired_capacity          = 4
  force_delete              = true
  placement_group           = aws_placement_group.test.id
  launch_configuration      = aws_launch_configuration.foobar.name
  vpc_zone_identifier       = [aws_subnet.example1.id, aws_subnet.example2.id]

  instance_maintenance_policy {
    min_healthy_percentage = 90
    max_healthy_percentage = 120
  }

  initial_lifecycle_hook {
    name                 = "foobar"
    default_result       = "CONTINUE"
    heartbeat_timeout    = 2000
    lifecycle_transition = "autoscaling:EC2_INSTANCE_LAUNCHING"

    notification_metadata = jsonencode({
      foo = "bar"
    })

    notification_target_arn = "arn:aws:sqs:us-east-1:444455556666:queue1*"
    role_arn                = "arn:aws:iam::123456789012:role/S3Access"
  }

  tag {
    key                 = "foo"
    value               = "bar"
    propagate_at_launch = true
  }

  timeouts {
    delete = "15m"
  }

  tag {
    key                 = "lorem"
    value               = "ipsum"
    propagate_at_launch = false
  }
}
```

### With Latest Version Of Launch Template

```terraform
resource "aws_launch_template" "foobar" {
  name_prefix   = "foobar"
  image_id      = "ami-1a2b3c"
  instance_type = "t2.micro"
}

resource "aws_autoscaling_group" "bar" {
  availability_zones = ["us-east-1a"]
  desired_capacity   = 1
  max_size           = 1
  min_size           = 1

  launch_template {
    id      = aws_launch_template.foobar.id
    version = "$Latest"
  }
}
```

### Mixed Instances Policy

```terraform
resource "aws_launch_template" "example" {
  name_prefix   = "example"
  image_id      = data.aws_ami.example.id
  instance_type = "c5.large"
}

resource "aws_autoscaling_group" "example" {
  availability_zones = ["us-east-1a"]
  desired_capacity   = 1
  max_size           = 1
  min_size           = 1

  mixed_instances_policy {
    launch_template {
      launch_template_specification {
        launch_template_id = aws_launch_template.example.id
      }

      override {
        instance_type     = "c4.large"
        weighted_capacity = "3"
      }

      override {
        instance_type     = "c3.large"
        weighted_capacity = "2"
      }
    }
  }
}
```

### Mixed Instances Policy with Spot Instances and Capacity Rebalance

```terraform
resource "aws_launch_template" "example" {
  name_prefix   = "example"
  image_id      = data.aws_ami.example.id
  instance_type = "c5.large"
}

resource "aws_autoscaling_group" "example" {
  capacity_rebalance  = true
  desired_capacity    = 12
  max_size            = 15
  min_size            = 12
  vpc_zone_identifier = [aws_subnet.example1.id, aws_subnet.example2.id]

  mixed_instances_policy {
    instances_distribution {
      on_demand_base_capacity                  = 0
      on_demand_percentage_above_base_capacity = 25
      spot_allocation_strategy                 = "capacity-optimized"
    }

    launch_template {
      launch_template_specification {
        launch_template_id = aws_launch_template.example.id
      }

      override {
        instance_type     = "c4.large"
        weighted_capacity = "3"
      }

      override {
        instance_type     = "c3.large"
        weighted_capacity = "2"
      }
    }
  }
}
```

### Mixed Instances Policy with Instance level LaunchTemplateSpecification Overrides

When using a diverse instance set, some instance types might require a launch template with configuration values unique to that instance type such as a different AMI (Graviton2), architecture specific user data script, different EBS configuration, or different networking configuration.

```terraform
resource "aws_launch_template" "example" {
  name_prefix   = "example"
  image_id      = data.aws_ami.example.id
  instance_type = "c5.large"
}

resource "aws_launch_template" "example2" {
  name_prefix = "example2"
  image_id    = data.aws_ami.example2.id
}

resource "aws_autoscaling_group" "example" {
  availability_zones = ["us-east-1a"]
  desired_capacity   = 1
  max_size           = 1
  min_size           = 1

  mixed_instances_policy {
    launch_template {
      launch_template_specification {
        launch_template_id = aws_launch_template.example.id
      }

      override {
        instance_type     = "c4.large"
        weighted_capacity = "3"
      }

      override {
        instance_type = "c6g.large"
        launch_template_specification {
          launch_template_id = aws_launch_template.example2.id
        }
        weighted_capacity = "2"
      }
    }
  }
}
```

### Mixed Instances Policy with Attribute-based Instance Type Selection

As an alternative to manually choosing instance types when creating a mixed instances group, you can specify a set of instance attributes that describe your compute requirements.

```terraform
resource "aws_launch_template" "example" {
  name_prefix   = "example"
  image_id      = data.aws_ami.example.id
  instance_type = "c5.large"
}

resource "aws_autoscaling_group" "example" {
  availability_zones = ["us-east-1a"]
  desired_capacity   = 1
  max_size           = 1
  min_size           = 1

  mixed_instances_policy {
    launch_template {
      launch_template_specification {
        launch_template_id = aws_launch_template.example.id
      }

      override {
        instance_requirements {
          memory_mib {
            min = 1000
          }

          vcpu_count {
            min = 4
          }
        }
      }
    }
  }
}
```

### Dynamic tagging

```terraform
variable "extra_tags" {
  default = [
    {
      key                 = "Foo"
      value               = "Bar"
      propagate_at_launch = true
    },
    {
      key                 = "Baz"
      value               = "Bam"
      propagate_at_launch = true
    },
  ]
}

resource "aws_autoscaling_group" "test" {
  name                 = "foobar3-terraform-test"
  max_size             = 5
  min_size             = 2
  launch_configuration = aws_launch_configuration.foobar.name
  vpc_zone_identifier  = [aws_subnet.example1.id, aws_subnet.example2.id]

  tag {
    key                 = "explicit1"
    value               = "value1"
    propagate_at_launch = true
  }
  tag {
    key                 = "explicit2"
    value               = "value2"
    propagate_at_launch = true
  }

  dynamic "tag" {
    for_each = var.extra_tags
    content {
      key                 = tag.value.key
      propagate_at_launch = tag.value.propagate_at_launch
      value               = tag.value.value
    }
  }
}
```

### Automatically refresh all instances after the group is updated

```terraform
resource "aws_autoscaling_group" "example" {
  availability_zones = ["us-east-1a"]
  desired_capacity   = 1
  max_size           = 2
  min_size           = 1

  launch_template {
    id      = aws_launch_template.example.id
    version = aws_launch_template.example.latest_version
  }

  tag {
    key                 = "Key"
    value               = "Value"
    propagate_at_launch = true
  }

  instance_refresh {
    strategy = "Rolling"
    preferences {
      min_healthy_percentage = 50
    }
    triggers = ["tag"]
  }
}

data "aws_ami" "example" {
  most_recent = true
  owners      = ["amazon"]

  filter {
    name   = "name"
    values = ["amzn-ami-hvm-*-x86_64-gp2"]
  }
}

resource "aws_launch_template" "example" {
  image_id      = data.aws_ami.example.id
  instance_type = "t3.nano"
}
```

### Auto Scaling group with Warm Pool

```terraform
resource "aws_launch_template" "example" {
  name_prefix   = "example"
  image_id      = data.aws_ami.example.id
  instance_type = "c5.large"
}

resource "aws_autoscaling_group" "example" {
  availability_zones = ["us-east-1a"]
  desired_capacity   = 1
  max_size           = 5
  min_size           = 1

  warm_pool {
    pool_state                  = "Hibernated"
    min_size                    = 1
    max_group_prepared_capacity = 10

    instance_reuse_policy {
      reuse_on_scale_in = true
    }
  }
}
```

### Auto Scaling group with Traffic Sources

```terraform
resource "aws_autoscaling_group" "test" {
  vpc_zone_identifier = aws_subnet.test.id
  max_size            = 1
  min_size            = 1

  force_delete = true
  dynamic "traffic_source" {
    for_each = aws_vpclattice_target_group.test[*]
    content {
      identifier = traffic_source.value.arn
      type       = "vpc-lattice"
    }
  }

}
```

## Argument Reference

This resource supports the following arguments:

- `name` - (Optional) Name of the Auto Scaling Group. By default generated by Terraform. Conflicts with `name_prefix`.
- `name_prefix` - (Optional) Creates a unique name beginning with the specified
  prefix. Conflicts with `name`.
- `max_size` - (Required) Maximum size of the Auto Scaling Group.
- `min_size` - (Required) Minimum size of the Auto Scaling Group.
  (See also [Waiting for Capacity](#waiting-for-capacity) below.)
- `availability_zones` - (Optional) A list of Availability Zones where instances in the Auto Scaling group can be created. Used for launching into the default VPC subnet in each Availability Zone when not using the `vpc_zone_identifier` attribute, or for attaching a network interface when an existing network interface ID is specified in a launch template. Conflicts with `vpc_zone_identifier`.
- `capacity_rebalance` - (Optional) Whether capacity rebalance is enabled. Otherwise, capacity rebalance is disabled.
- `context` - (Optional) Reserved.
- `default_cooldown` - (Optional) Amount of time, in seconds, after a scaling activity completes before another scaling activity can start.
- `default_instance_warmup` - (Optional) Amount of time, in seconds, until a newly launched instance can contribute to the Amazon CloudWatch metrics. This delay lets an instance finish initializing before Amazon EC2 Auto Scaling aggregates instance metrics, resulting in more reliable usage data. Set this value equal to the amount of time that it takes for resource consumption to become stable after an instance reaches the InService state. (See [Set the default instance warmup for an Auto Scaling group](https://docs.aws.amazon.com/autoscaling/ec2/userguide/ec2-auto-scaling-default-instance-warmup.html))
- `launch_configuration` - (Optional) Name of the launch configuration to use.
- `launch_template` - (Optional) Nested argument with Launch template specification to use to launch instances. See [Launch Template](#launch_template) below for more details.
- `mixed_instances_policy` - (Optional) Configuration block containing settings to define launch targets for Auto Scaling groups. See [Mixed Instances Policy](#mixed_instances_policy) below for more details.
- `ignore_failed_scaling_activities` - (Optional) Whether to ignore failed [Auto Scaling scaling activities](https://docs.aws.amazon.com/autoscaling/ec2/userguide/as-verify-scaling-activity.html) while [waiting for capacity](#waiting-for-capacity). The default is `false` -- failed scaling activities cause errors to be returned.
- `initial_lifecycle_hook` - (Optional) One or more
  [Lifecycle Hooks](http://docs.aws.amazon.com/autoscaling/latest/userguide/lifecycle-hooks.html)
  to attach to the Auto Scaling Group **before** instances are launched. The
  syntax is exactly the same as the separate
  [`aws_autoscaling_lifecycle_hook`](/docs/providers/aws/r/autoscaling_lifecycle_hook.html)
  resource, without the `autoscaling_group_name` attribute. Please note that this will only work when creating
  a new Auto Scaling Group. For all other use-cases, please use `aws_autoscaling_lifecycle_hook` resource.
- `health_check_grace_period` - (Optional, Default: 300) Time (in seconds) after instance comes into service before checking health.
- `health_check_type` - (Optional) "EC2" or "ELB". Controls how health checking is done.
- `instance_maintenance_policy` - (Optional) If this block is configured, add a instance maintenance policy to the specified Auto Scaling group. Defined [below](#instance_maintenance_policy).
- `desired_capacity` - (Optional) Number of Amazon EC2 instances that
  should be running in the group. (See also [Waiting for
  Capacity](#waiting-for-capacity) below.)
- `desired_capacity_type` - (Optional) The unit of measurement for the value specified for `desired_capacity`. Supported for attribute-based instance type selection only. Valid values: `"units"`, `"vcpu"`, `"memory-mib"`.
- `force_delete` - (Optional) Allows deleting the Auto Scaling Group without waiting
  for all instances in the pool to terminate. You can force an Auto Scaling Group to delete
  even if it's in the process of scaling a resource. Normally, Terraform
  drains all the instances before deleting the group. This bypasses that
  behavior and potentially leaves resources dangling.
- `load_balancers` - (Optional) List of elastic load balancer names to add to the autoscaling
  group names. Only valid for classic load balancers. For ALBs, use `target_group_arns` instead. To remove all load balancer attachments an empty list should be specified.
- `traffic_source` - (Optional) Attaches one or more traffic sources to the specified Auto Scaling group.
- `vpc_zone_identifier` - (Optional) List of subnet IDs to launch resources in. Subnets automatically determine which availability zones the group will reside. Conflicts with `availability_zones`.
- `target_group_arns` - (Optional) Set of `aws_alb_target_group` ARNs, for use with Application or Network Load Balancing. To remove all target group attachments an empty list should be specified.
- `termination_policies` - (Optional) List of policies to decide how the instances in the Auto Scaling Group should be terminated. The allowed values are `OldestInstance`, `NewestInstance`, `OldestLaunchConfiguration`, `ClosestToNextInstanceHour`, `OldestLaunchTemplate`, `AllocationStrategy`, `Default`. Additionally, the ARN of a Lambda function can be specified for custom termination policies.
- `suspended_processes` - (Optional) List of processes to suspend for the Auto Scaling Group. The allowed values are `Launch`, `Terminate`, `HealthCheck`, `ReplaceUnhealthy`, `AZRebalance`, `AlarmNotification`, `ScheduledActions`, `AddToLoadBalancer`, `InstanceRefresh`.
  Note that if you suspend either the `Launch` or `Terminate` process types, it can prevent your Auto Scaling Group from functioning properly.
- `tag` - (Optional) Configuration block(s) containing resource tags. See [Tag](#tag) below for more details.
- `placement_group` - (Optional) Name of the placement group into which you'll launch your instances, if any.
- `metrics_granularity` - (Optional) Granularity to associate with the metrics to collect. The only valid value is `1Minute`. Default is `1Minute`.
- `enabled_metrics` - (Optional) List of metrics to collect. The allowed values are defined by the [underlying AWS API](https://docs.aws.amazon.com/autoscaling/ec2/APIReference/API_EnableMetricsCollection.html).
- `wait_for_capacity_timeout` - (Optional, Default: "10m") Maximum
  [duration](https://golang.org/pkg/time/#ParseDuration) that Terraform should
  wait for ASG instances to be healthy before timing out. (See also [Waiting
  for Capacity](#waiting-for-capacity) below.) Setting this to "0" causes
  Terraform to skip all Capacity Waiting behavior.
- `min_elb_capacity` - (Optional) Setting this causes Terraform to wait for
  this number of instances from this Auto Scaling Group to show up healthy in the
  ELB only on creation. Updates will not wait on ELB instance number changes.
  (See also [Waiting for Capacity](#waiting-for-capacity) below.)
- `wait_for_elb_capacity` - (Optional) Setting this will cause Terraform to wait
  for exactly this number of healthy instances from this Auto Scaling Group in
  all attached load balancers on both create and update operations. (Takes
  precedence over `min_elb_capacity` behavior.)
  (See also [Waiting for Capacity](#waiting-for-capacity) below.)
- `protect_from_scale_in` - (Optional) Whether newly launched instances
  are automatically protected from termination by Amazon EC2 Auto Scaling when
  scaling in. For more information about preventing instances from terminating
  on scale in, see [Using instance scale-in protection](https://docs.aws.amazon.com/autoscaling/ec2/userguide/ec2-auto-scaling-instance-protection.html)
  in the Amazon EC2 Auto Scaling User Guide.
- `service_linked_role_arn` - (Optional) ARN of the service-linked role that the ASG will use to call other AWS services
- `max_instance_lifetime` - (Optional) Maximum amount of time, in seconds, that an instance can be in service, values must be either equal to 0 or between 86400 and 31536000 seconds.
- `instance_refresh` - (Optional) If this block is configured, start an
  [Instance Refresh](https://docs.aws.amazon.com/autoscaling/ec2/userguide/asg-instance-refresh.html)
  when this Auto Scaling Group is updated. Defined [below](#instance_refresh).
- `warm_pool` - (Optional) If this block is configured, add a [Warm Pool](https://docs.aws.amazon.com/autoscaling/ec2/userguide/ec2-auto-scaling-warm-pools.html)
  to the specified Auto Scaling group. Defined [below](#warm_pool)
- `force_delete_warm_pool` - (Optional) Allows deleting the Auto Scaling Group without waiting for all instances in the warm pool to terminate.

### launch_template

~> **NOTE:** Either `id` or `name` must be specified.

The top-level `launch_template` block supports the following:

- `id` - (Optional) ID of the launch template. Conflicts with `name`.
- `name` - (Optional) Name of the launch template. Conflicts with `id`.
- `version` - (Optional) Template version. Can be version number, `$Latest`, or `$Default`. (Default: `$Default`).

### mixed_instances_policy

- `instances_distribution` - (Optional) Nested argument containing settings on how to mix on-demand and Spot instances in the Auto Scaling group. Defined below.
- `launch_template` - (Required) Nested argument containing launch template settings along with the overrides to specify multiple instance types and weights. Defined below.

#### mixed_instances_policy instances_distribution

This configuration block supports the following:

- `on_demand_allocation_strategy` - (Optional) Strategy to use when launching on-demand instances. Valid values: `prioritized`, `lowest-price`. Default: `prioritized`.
- `on_demand_base_capacity` - (Optional) Absolute minimum amount of desired capacity that must be fulfilled by on-demand instances. Default: `0`.
- `on_demand_percentage_above_base_capacity` - (Optional) Percentage split between on-demand and Spot instances above the base on-demand capacity. Default: `100`.
- `spot_allocation_strategy` - (Optional) How to allocate capacity across the Spot pools. Valid values: `lowest-price`, `capacity-optimized`, `capacity-optimized-prioritized`, and `price-capacity-optimized`. Default: `lowest-price`.
- `spot_instance_pools` - (Optional) Number of Spot pools per availability zone to allocate capacity. EC2 Auto Scaling selects the cheapest Spot pools and evenly allocates Spot capacity across the number of Spot pools that you specify. Only available with `spot_allocation_strategy` set to `lowest-price`. Otherwise it must be set to `0`, if it has been defined before. Default: `2`.
- `spot_max_price` - (Optional) Maximum price per unit hour that the user is willing to pay for the Spot instances. Default: an empty string which means the on-demand price.

#### mixed_instances_policy launch_template

This configuration block supports the following:

- `launch_template_specification` - (Required) Nested argument defines the Launch Template. Defined below.
- `override` - (Optional) List of nested arguments provides the ability to specify multiple instance types. This will override the same parameter in the launch template. For on-demand instances, Auto Scaling considers the order of preference of instance types to launch based on the order specified in the overrides list. Defined below.

##### mixed_instances_policy launch_template launch_template_specification

~> **NOTE:** Either `launch_template_id` or `launch_template_name` must be specified.

This configuration block supports the following:

- `launch_template_id` - (Optional) ID of the launch template. Conflicts with `launch_template_name`.
- `launch_template_name` - (Optional) Name of the launch template. Conflicts with `launch_template_id`.
- `version` - (Optional) Template version. Can be version number, `$Latest`, or `$Default`. (Default: `$Default`).

##### mixed_instances_policy launch_template override

This configuration block supports the following:

- `instance_type` - (Optional) Override the instance type in the Launch Template.
- `instance_requirements` - (Optional) Override the instance type in the Launch Template with instance types that satisfy the requirements.
- `launch_template_specification` - (Optional) Override the instance launch template specification in the Launch Template.
- `weighted_capacity` - (Optional) Number of capacity units, which gives the instance type a proportional weight to other instance types.

###### mixed_instances_policy launch_template override instance_requirements

This configuration block supports the following:

~> **NOTE:** Both `memory_mib.min` and `vcpu_count.min` must be specified.

- `accelerator_count` - (Optional) Block describing the minimum and maximum number of accelerators (GPUs, FPGAs, or AWS Inferentia chips). Default is no minimum or maximum.
    - `min` - (Optional) Minimum.
    - `max` - (Optional) Maximum. Set to `0` to exclude instance types with accelerators.
- `accelerator_manufacturers` - (Optional) List of accelerator manufacturer names. Default is any manufacturer.

  ```
  Valid names:
    * amazon-web-services
    * amd
    * nvidia
    * xilinx
  ```

- `accelerator_names` - (Optional) List of accelerator names. Default is any acclerator.

  ```
  Valid names:
    * a100            - NVIDIA A100 GPUs
    * v100            - NVIDIA V100 GPUs
    * k80             - NVIDIA K80 GPUs
    * t4              - NVIDIA T4 GPUs
    * m60             - NVIDIA M60 GPUs
    * radeon-pro-v520 - AMD Radeon Pro V520 GPUs
    * vu9p            - Xilinx VU9P FPGAs
  ```

- `accelerator_total_memory_mib` - (Optional) Block describing the minimum and maximum total memory of the accelerators. Default is no minimum or maximum.

    - `min` - (Optional) Minimum.
    - `max` - (Optional) Maximum.

- `accelerator_types` - (Optional) List of accelerator types. Default is any accelerator type.

  ```
  Valid types:
    * fpga
    * gpu
    * inference
  ```

- `allowed_instance_types` - (Optional) List of instance types to apply your specified attributes against. All other instance types are ignored, even if they match your specified attributes. You can use strings with one or more wild cards, represented by an asterisk (\*), to allow an instance type, size, or generation. The following are examples: `m5.8xlarge`, `c5*.*`, `m5a.*`, `r*`, `*3*`. For example, if you specify `c5*`, you are allowing the entire C5 instance family, which includes all C5a and C5n instance types. If you specify `m5a.*`, you are allowing all the M5a instance types, but not the M5n instance types. Maximum of 400 entries in the list; each entry is limited to 30 characters. Default is all instance types.

  ~> **NOTE:** If you specify `allowed_instance_types`, you can't specify `excluded_instance_types`.

- `bare_metal` - (Optional) Indicate whether bare metal instace types should be `included`, `excluded`, or `required`. Default is `excluded`.
- `baseline_ebs_bandwidth_mbps` - (Optional) Block describing the minimum and maximum baseline EBS bandwidth, in Mbps. Default is no minimum or maximum.
    - `min` - (Optional) Minimum.
    - `max` - (Optional) Maximum.
- `burstable_performance` - (Optional) Indicate whether burstable performance instance types should be `included`, `excluded`, or `required`. Default is `excluded`.
- `cpu_manufacturers` (Optional) List of CPU manufacturer names. Default is any manufacturer.

  ~> **NOTE:** Don't confuse the CPU hardware manufacturer with the CPU hardware architecture. Instances will be launched with a compatible CPU architecture based on the Amazon Machine Image (AMI) that you specify in your launch template.

  ```
  Valid names:
    * amazon-web-services
    * amd
    * intel
  ```

- `excluded_instance_types` - (Optional) List of instance types to exclude. You can use strings with one or more wild cards, represented by an asterisk (\*), to exclude an instance type, size, or generation. The following are examples: `m5.8xlarge`, `c5*.*`, `m5a.*`, `r*`, `*3*`. For example, if you specify `c5*`, you are excluding the entire C5 instance family, which includes all C5a and C5n instance types. If you specify `m5a.*`, you are excluding all the M5a instance types, but not the M5n instance types. Maximum of 400 entries in the list; each entry is limited to 30 characters. Default is no excluded instance types.

  ~> **NOTE:** If you specify `excluded_instance_types`, you can't specify `allowed_instance_types`.

- `instance_generations` - (Optional) List of instance generation names. Default is any generation.

  ```
  Valid names:
    * current  - Recommended for best performance.
    * previous - For existing applications optimized for older instance types.
  ```

- `local_storage` - (Optional) Indicate whether instance types with local storage volumes are `included`, `excluded`, or `required`. Default is `included`.
- `local_storage_types` - (Optional) List of local storage type names. Default any storage type.

  ```
  Value names:
    * hdd - hard disk drive
    * ssd - solid state drive
  ```

- `memory_gib_per_vcpu` - (Optional) Block describing the minimum and maximum amount of memory (GiB) per vCPU. Default is no minimum or maximum.
    - `min` - (Optional) Minimum. May be a decimal number, e.g. `0.5`.
    - `max` - (Optional) Maximum. May be a decimal number, e.g. `0.5`.
- `memory_mib` - (Required) Block describing the minimum and maximum amount of memory (MiB). Default is no maximum.
    - `min` - (Required) Minimum.
    - `max` - (Optional) Maximum.
- `network_bandwidth_gbps` - (Optional) Block describing the minimum and maximum amount of network bandwidth, in gigabits per second (Gbps). Default is no minimum or maximum.
    - `min` - (Optional) Minimum.
    - `max` - (Optional) Maximum.
- `network_interface_count` - (Optional) Block describing the minimum and maximum number of network interfaces. Default is no minimum or maximum.
    - `min` - (Optional) Minimum.
    - `max` - (Optional) Maximum.
- `on_demand_max_price_percentage_over_lowest_price` - (Optional) Price protection threshold for On-Demand Instances. This is the maximum you’ll pay for an On-Demand Instance, expressed as a percentage higher than the cheapest M, C, or R instance type with your specified attributes. When Amazon EC2 Auto Scaling selects instance types with your attributes, we will exclude instance types whose price is higher than your threshold. The parameter accepts an integer, which Amazon EC2 Auto Scaling interprets as a percentage. To turn off price protection, specify a high value, such as 999999. Default is 20.

  If you set DesiredCapacityType to vcpu or memory-mib, the price protection threshold is applied based on the per vCPU or per memory price instead of the per instance price.

- `require_hibernate_support` - (Optional) Indicate whether instance types must support On-Demand Instance Hibernation, either `true` or `false`. Default is `false`.
- `spot_max_price_percentage_over_lowest_price` - (Optional) Price protection threshold for Spot Instances. This is the maximum you’ll pay for a Spot Instance, expressed as a percentage higher than the cheapest M, C, or R instance type with your specified attributes. When Amazon EC2 Auto Scaling selects instance types with your attributes, we will exclude instance types whose price is higher than your threshold. The parameter accepts an integer, which Amazon EC2 Auto Scaling interprets as a percentage. To turn off price protection, specify a high value, such as 999999. Default is 100.

  If you set DesiredCapacityType to vcpu or memory-mib, the price protection threshold is applied based on the per vCPU or per memory price instead of the per instance price.

- `total_local_storage_gb` - (Optional) Block describing the minimum and maximum total local storage (GB). Default is no minimum or maximum.
    - `min` - (Optional) Minimum. May be a decimal number, e.g. `0.5`.
    - `max` - (Optional) Maximum. May be a decimal number, e.g. `0.5`.
- `vcpu_count` - (Required) Block describing the minimum and maximum number of vCPUs. Default is no maximum.
    - `min` - (Required) Minimum.
    - `max` - (Optional) Maximum.

### tag

The `tag` attribute accepts exactly one tag declaration with the following fields:

- `key` - (Required) Key
- `value` - (Required) Value
- `propagate_at_launch` - (Required) Enables propagation of the tag to
  Amazon EC2 instances launched via this ASG

To declare multiple tags, additional `tag` blocks can be specified.

~> **NOTE:** Other AWS APIs may automatically add special tags to their associated Auto Scaling Group for management purposes, such as ECS Capacity Providers adding the `AmazonECSManaged` tag. These generally should be included in the configuration so Terraform does not attempt to remove them and so if the `min_size` was greater than zero on creation, that these tag(s) are applied to any initial EC2 Instances in the Auto Scaling Group. If these tag(s) were missing in the Auto Scaling Group configuration on creation, affected EC2 Instances missing the tags may require manual intervention of adding the tags to ensure they work properly with the other AWS service.

### instance_refresh

This configuration block supports the following:

- `strategy` - (Required) Strategy to use for instance refresh. The only allowed value is `Rolling`. See [StartInstanceRefresh Action](https://docs.aws.amazon.com/autoscaling/ec2/APIReference/API_StartInstanceRefresh.html#API_StartInstanceRefresh_RequestParameters) for more information.
- `preferences` - (Optional) Override default parameters for Instance Refresh.
    - `checkpoint_delay` - (Optional) Number of seconds to wait after a checkpoint. Defaults to `3600`.
    - `checkpoint_percentages` - (Optional) List of percentages for each checkpoint. Values must be unique and in ascending order. To replace all instances, the final number must be `100`.
    - `instance_warmup` - (Optional) Number of seconds until a newly launched instance is configured and ready to use. Default behavior is to use the Auto Scaling Group's health check grace period.
    - `max_healthy_percentage` - (Optional) Amount of capacity in the Auto Scaling group that can be in service and healthy, or pending, to support your workload when an instance refresh is in place, as a percentage of the desired capacity of the Auto Scaling group. Values must be between `100` and `200`, defaults to `100`.
    - `min_healthy_percentage` - (Optional) Amount of capacity in the Auto Scaling group that must remain healthy during an instance refresh to allow the operation to continue, as a percentage of the desired capacity of the Auto Scaling group. Defaults to `90`.
    - `skip_matching` - (Optional) Replace instances that already have your desired configuration. Defaults to `false`.
    - `auto_rollback` - (Optional) Automatically rollback if instance refresh fails. Defaults to `false`. This option may only be set to `true` when specifying a `launch_template` or `mixed_instances_policy`.
    - `alarm_specification` - (Optional) Alarm Specification for Instance Refresh.
<<<<<<< HEAD
      - `alarms` - (Required) List of Cloudwatch alarms. If any of these alarms goes into ALARM state, Instance Refresh is failed.
=======
        - `alarms` - (Required) List of Cloudwatch alarms. If any of these alarms goes into ALARM state, Instance Refresh is failed.
>>>>>>> 16fc36ac
    - `scale_in_protected_instances` - (Optional) Behavior when encountering instances protected from scale in are found. Available behaviors are `Refresh`, `Ignore`, and `Wait`. Default is `Ignore`.
    - `standby_instances` - (Optional) Behavior when encountering instances in the `Standby` state in are found. Available behaviors are `Terminate`, `Ignore`, and `Wait`. Default is `Ignore`.
- `triggers` - (Optional) Set of additional property names that will trigger an Instance Refresh. A refresh will always be triggered by a change in any of `launch_configuration`, `launch_template`, or `mixed_instances_policy`.

~> **NOTE:** A refresh is started when any of the following Auto Scaling Group properties change: `launch_configuration`, `launch_template`, `mixed_instances_policy`. Additional properties can be specified in the `triggers` property of `instance_refresh`.

~> **NOTE:** A refresh will not start when `version = "$Latest"` is configured in the `launch_template` block. To trigger the instance refresh when a launch template is changed, configure `version` to use the `latest_version` attribute of the `aws_launch_template` resource.

~> **NOTE:** Auto Scaling Groups support up to one active instance refresh at a time. When this resource is updated, any existing refresh is cancelled.

~> **NOTE:** Depending on health check settings and group size, an instance refresh may take a long time or fail. This resource does not wait for the instance refresh to complete.

### warm_pool

This configuration block supports the following:

- `instance_reuse_policy` - (Optional) Whether instances in the Auto Scaling group can be returned to the warm pool on scale in. The default is to terminate instances in the Auto Scaling group when the group scales in.
- `max_group_prepared_capacity` - (Optional) Total maximum number of instances that are allowed to be in the warm pool or in any state except Terminated for the Auto Scaling group.
- `min_size` - (Optional) Minimum number of instances to maintain in the warm pool. This helps you to ensure that there is always a certain number of warmed instances available to handle traffic spikes. Defaults to 0 if not specified.
- `pool_state` - (Optional) Sets the instance state to transition to after the lifecycle hooks finish. Valid values are: Stopped (default), Running or Hibernated.

### instance_maintenance_policy

This configuration block supports the following:

- `min_healthy_percentage` - (Required) Specifies the lower limit on the number of instances that must be in the InService state with a healthy status during an instance replacement activity.
- `max_healthy_percentage` - (Required) Specifies the upper limit on the number of instances that are in the InService or Pending state with a healthy status during an instance replacement activity.

### traffic_source

- `identifier` - Identifies the traffic source. For Application Load Balancers, Gateway Load Balancers, Network Load Balancers, and VPC Lattice, this will be the Amazon Resource Name (ARN) for a target group in this account and Region. For Classic Load Balancers, this will be the name of the Classic Load Balancer in this account and Region.
- `type` - Provides additional context for the value of Identifier.
  The following lists the valid values:
  `elb` if `identifier` is the name of a Classic Load Balancer.
  `elbv2` if `identifier` is the ARN of an Application Load Balancer, Gateway Load Balancer, or Network Load Balancer target group.
  `vpc-lattice` if `identifier` is the ARN of a VPC Lattice target group.

##### instance_reuse_policy

This configuration block supports the following:

- `reuse_on_scale_in` - (Optional) Whether instances in the Auto Scaling group can be returned to the warm pool on scale in.

## Attribute Reference

This resource exports the following attributes in addition to the arguments above:

- `id` - Auto Scaling Group id.
- `arn` - ARN for this Auto Scaling Group
- `availability_zones` - Availability zones of the Auto Scaling Group.
- `min_size` - Minimum size of the Auto Scaling Group
- `max_size` - Maximum size of the Auto Scaling Group
- `default_cooldown` - Time between a scaling activity and the succeeding scaling activity.
- `default_instance_warmup` - The duration of the default instance warmup, in seconds.
- `name` - Name of the Auto Scaling Group
- `health_check_grace_period` - Time after instance comes into service before checking health.
- `health_check_type` - "EC2" or "ELB". Controls how health checking is done.
- `desired_capacity` -The number of Amazon EC2 instances that should be running in the group.
- `launch_configuration` - The launch configuration of the Auto Scaling Group
- `predicted_capacity` - Predicted capacity of the group.
- `vpc_zone_identifier` (Optional) - The VPC zone identifier
- `warm_pool_size` - Current size of the warm pool.

~> **NOTE:** When using `ELB` as the `health_check_type`, `health_check_grace_period` is required.

~> **NOTE:** Terraform has two types of ways you can add lifecycle hooks - via
the `initial_lifecycle_hook` attribute from this resource, or via the separate
[`aws_autoscaling_lifecycle_hook`](/docs/providers/aws/r/autoscaling_lifecycle_hook.html)
resource. `initial_lifecycle_hook` exists here because any lifecycle hooks
added with `aws_autoscaling_lifecycle_hook` will not be added until the
Auto Scaling Group has been created, and depending on your
[capacity](#waiting-for-capacity) settings, after the initial instances have
been launched, creating unintended behavior. If you need hooks to run on all
instances, add them with `initial_lifecycle_hook` here, but take
care to not duplicate these hooks in `aws_autoscaling_lifecycle_hook`.

## Timeouts

[Configuration options](https://developer.hashicorp.com/terraform/language/resources/syntax#operation-timeouts):

- `delete` - (Default `10m`)

## Waiting for Capacity

A newly-created ASG is initially empty and begins to scale to `min_size` (or
`desired_capacity`, if specified) by launching instances using the provided
Launch Configuration. These instances take time to launch and boot.

On ASG Update, changes to these values also take time to result in the target
number of instances providing service.

Terraform provides two mechanisms to help consistently manage ASG scale up
time across dependent resources.

#### Waiting for ASG Capacity

The first is default behavior. Terraform waits after ASG creation for
`min_size` (or `desired_capacity`, if specified) healthy instances to show up
in the ASG before continuing.

If `min_size` or `desired_capacity` are changed in a subsequent update,
Terraform will also wait for the correct number of healthy instances before
continuing.

Terraform considers an instance "healthy" when the ASG reports `HealthStatus:
"Healthy"` and `LifecycleState: "InService"`. See the [AWS AutoScaling
Docs](https://docs.aws.amazon.com/AutoScaling/latest/DeveloperGuide/AutoScalingGroupLifecycle.html)
for more information on an ASG's lifecycle.

Terraform will wait for healthy instances for up to
`wait_for_capacity_timeout`. If ASG creation is taking more than a few minutes,
it's worth investigating for scaling activity errors, which can be caused by
problems with the selected Launch Configuration.

Setting `wait_for_capacity_timeout` to `"0"` disables ASG Capacity waiting.

#### Waiting for ELB Capacity

The second mechanism is optional, and affects ASGs with attached ELBs specified
via the `load_balancers` attribute or with ALBs specified with `target_group_arns`.

The `min_elb_capacity` parameter causes Terraform to wait for at least the
requested number of instances to show up `"InService"` in all attached ELBs
during ASG creation. It has no effect on ASG updates.

If `wait_for_elb_capacity` is set, Terraform will wait for exactly that number
of Instances to be `"InService"` in all attached ELBs on both creation and
updates.

These parameters can be used to ensure that service is being provided before
Terraform moves on. If new instances don't pass the ELB's health checks for any
reason, the Terraform apply will time out, and the ASG will be marked as
tainted (i.e., marked to be destroyed in a follow up run).

As with ASG Capacity, Terraform will wait for up to `wait_for_capacity_timeout`
for the proper number of instances to be healthy.

#### Troubleshooting Capacity Waiting Timeouts

If ASG creation takes more than a few minutes, this could indicate one of a
number of configuration problems. See the [AWS Docs on Load Balancer
Troubleshooting](https://docs.aws.amazon.com/ElasticLoadBalancing/latest/DeveloperGuide/elb-troubleshooting.html)
for more information.

## Import

In Terraform v1.5.0 and later, use an [`import` block](https://developer.hashicorp.com/terraform/language/import) to import Auto Scaling Groups using the `name`. For example:

```terraform
import {
  to = aws_autoscaling_group.web
  id = "web-asg"
}
```

Using `terraform import`, import Auto Scaling Groups using the `name`. For example:

```console
% terraform import aws_autoscaling_group.web web-asg
```<|MERGE_RESOLUTION|>--- conflicted
+++ resolved
@@ -667,11 +667,7 @@
     - `skip_matching` - (Optional) Replace instances that already have your desired configuration. Defaults to `false`.
     - `auto_rollback` - (Optional) Automatically rollback if instance refresh fails. Defaults to `false`. This option may only be set to `true` when specifying a `launch_template` or `mixed_instances_policy`.
     - `alarm_specification` - (Optional) Alarm Specification for Instance Refresh.
-<<<<<<< HEAD
-      - `alarms` - (Required) List of Cloudwatch alarms. If any of these alarms goes into ALARM state, Instance Refresh is failed.
-=======
         - `alarms` - (Required) List of Cloudwatch alarms. If any of these alarms goes into ALARM state, Instance Refresh is failed.
->>>>>>> 16fc36ac
     - `scale_in_protected_instances` - (Optional) Behavior when encountering instances protected from scale in are found. Available behaviors are `Refresh`, `Ignore`, and `Wait`. Default is `Ignore`.
     - `standby_instances` - (Optional) Behavior when encountering instances in the `Standby` state in are found. Available behaviors are `Terminate`, `Ignore`, and `Wait`. Default is `Ignore`.
 - `triggers` - (Optional) Set of additional property names that will trigger an Instance Refresh. A refresh will always be triggered by a change in any of `launch_configuration`, `launch_template`, or `mixed_instances_policy`.
