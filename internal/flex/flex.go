// Copyright (c) HashiCorp, Inc.
// SPDX-License-Identifier: MPL-2.0

package flex

import (
	"fmt"
	"slices"
	"strconv"
	"strings"
	"time"

	"github.com/aws/aws-sdk-go/aws"
	"github.com/hashicorp/terraform-plugin-sdk/v2/helper/schema"
	tfmaps "github.com/hashicorp/terraform-provider-aws/internal/maps"
	"github.com/hashicorp/terraform-provider-aws/internal/sdkv2"
	tfslices "github.com/hashicorp/terraform-provider-aws/internal/slices"
	itypes "github.com/hashicorp/terraform-provider-aws/internal/types"
)

const (
	// A common separator to be used for creating resource Ids from a combination of attributes
	ResourceIdSeparator = ","
)

// ExpandStringList the result of flatmap.Expand for an array of strings
// and returns a []*string. Empty strings are skipped.
func ExpandStringList(configured []interface{}) []*string {
	vs := make([]*string, 0, len(configured))
	for _, v := range configured {
		if v, ok := v.(string); ok && v != "" { // v != "" may not do anything since in []interface{}, empty string will be nil so !ok
			vs = append(vs, aws.String(v))
		}
	}
	return vs
}

// ExpandStringListEmpty the result of flatmap. Expand for an array of strings
// and returns a []*string. Adds an empty element for every nil or uncastable.
func ExpandStringListEmpty(configured []interface{}) []*string {
	vs := make([]*string, 0, len(configured))
	for _, v := range configured {
		if v, ok := v.(string); ok { // empty string in config turns into nil in []interface{} so !ok
			vs = append(vs, aws.String(v))
		} else {
			vs = append(vs, aws.String(""))
		}
	}
	return vs
}

// Takes the result of flatmap.Expand for an array of strings
// and returns a []*time.Time
func ExpandStringTimeList(configured []interface{}, format string) []*time.Time {
	vs := make([]*time.Time, 0, len(configured))
	for _, v := range configured {
		val, ok := v.(string)
		if ok && val != "" {
			t, _ := time.Parse(format, v.(string))
			vs = append(vs, aws.Time(t))
		}
	}
	return vs
}

// ExpandStringValueList takes the result of flatmap.Expand for an array of strings
// and returns a []string
func ExpandStringValueList(configured []interface{}) []string {
	return ExpandStringyValueList[string](configured)
}

func ExpandStringyValueList[E ~string](configured []any) []E {
	vs := make([]E, 0, len(configured))
	for _, v := range configured {
		if val, ok := v.(string); ok && val != "" {
			vs = append(vs, E(val))
		}
	}
	return vs
}

// ExpandStringValueList takes the result of flatmap.Expand for an array of strings
// and returns a []string
func ExpandStringValueListEmpty(configured []interface{}) []string {
	return ExpandStringyValueListEmpty[string](configured)
}

func ExpandStringyValueListEmpty[E ~string](configured []any) []E {
	vs := make([]E, 0, len(configured))
	for _, v := range configured {
		if val, ok := v.(string); ok { // empty string in config turns into nil in []interface{} so !ok
			vs = append(vs, E(val))
		} else {
			vs = append(vs, E(""))
		}
	}
	return vs
}

// Takes list of pointers to strings. Expand to an array
// of raw strings and returns a []interface{}
// to keep compatibility w/ schema.NewSetschema.NewSet
func FlattenStringList(list []*string) []interface{} {
	vs := make([]interface{}, 0, len(list))
	for _, v := range list {
		vs = append(vs, *v)
	}
	return vs
}

// Takes list of pointers to time.Time. Expand to an array
// of strings and returns a []interface{}
func FlattenTimeStringList(list []*time.Time, format string) []interface{} {
	vs := make([]interface{}, 0, len(list))
	for _, v := range list {
		vs = append(vs, v.Format(format))
	}
	return vs
}

// Takes list of strings. Expand to an array
// of raw strings and returns a []interface{}
// to keep compatibility w/ schema.NewSetschema.NewSet
func FlattenStringValueList(list []string) []interface{} {
	vs := make([]interface{}, 0, len(list))
	for _, v := range list {
		vs = append(vs, v)
	}
	return vs
}

func FlattenStringyValueList[E ~string](configured []E) []any {
	vs := make([]interface{}, 0, len(configured))
	for _, v := range configured {
		vs = append(vs, string(v))
	}
	return vs
}

// Expands a map of string to interface to a map of string to int32
func ExpandInt32Map(m map[string]interface{}) map[string]int32 {
	return tfmaps.ApplyToAllValues(m, func(v any) int32 {
		return int32(v.(int))
	})
}

// Expands a map of string to interface to a map of string to *int64
func ExpandInt64Map(m map[string]interface{}) map[string]*int64 {
	return tfmaps.ApplyToAllValues(m, func(v any) *int64 {
		return aws.Int64(int64(v.(int)))
	})
}

// ExpandInt64ValueMap expands a map of string to interface to a map of string to int64
func ExpandInt64ValueMap(m map[string]interface{}) map[string]int64 {
	return tfmaps.ApplyToAllValues(m, func(v any) int64 {
		return int64(v.(int))
	})
}

// ExpandFloat64ValueMap expands a map of string to interface to a map of string to float64
func ExpandFloat64ValueMap(m map[string]interface{}) map[string]float64 {
	return tfmaps.ApplyToAllValues(m, func(v any) float64 {
		return v.(float64)
	})
}

// Expands a map of string to interface to a map of string to *string
func ExpandStringMap(m map[string]interface{}) map[string]*string {
	return tfmaps.ApplyToAllValues(m, func(v any) *string {
		return aws.String(v.(string))
	})
}

func ExpandStringyValueMap[M ~map[K]V, K ~string, V ~string](m M) map[string]string {
	return tfmaps.ApplyToAllKeys(tfmaps.ApplyToAllValues(m,
		func(v V) string {
			return string(v)
		}),
		func(k K) string {
			return string(k)
		})
}

// ExpandStringValueMap expands a string map of interfaces to a string map of strings
func ExpandStringValueMap(m map[string]interface{}) map[string]string {
	return tfmaps.ApplyToAllValues(m, func(v any) string {
		return v.(string)
	})
}

// Expands a map of string to interface to a map of string to *bool
func ExpandBoolMap(m map[string]interface{}) map[string]*bool {
	return tfmaps.ApplyToAllValues(m, func(v any) *bool {
		return aws.Bool(v.(bool))
	})
}

// Expands a map of string to interface to a map of string to *bool
func ExpandBoolValueMap(m map[string]interface{}) map[string]bool {
	return tfmaps.ApplyToAllValues(m, func(v any) bool {
		return v.(bool)
	})
}

// Takes the result of schema.Set of strings and returns a []*string
func ExpandStringSet(configured *schema.Set) []*string {
	return ExpandStringList(configured.List()) // nosemgrep:ci.helper-schema-Set-extraneous-ExpandStringList-with-List
}

func ExpandStringValueSet(configured *schema.Set) []string {
	return ExpandStringValueList(configured.List()) // nosemgrep:ci.helper-schema-Set-extraneous-ExpandStringList-with-List
}

func ExpandStringValueEmptySet(configured *schema.Set) []string {
	return ExpandStringValueListEmpty(configured.List()) // nosemgrep:ci.helper-schema-Set-extraneous-ExpandStringList-with-List
}

func ExpandStringyValueSet[E ~string](configured *schema.Set) []E {
	return ExpandStringyValueList[E](configured.List())
}

func FlattenStringSet(list []*string) *schema.Set {
	return schema.NewSet(schema.HashString, FlattenStringList(list)) // nosemgrep:ci.helper-schema-Set-extraneous-NewSet-with-FlattenStringList
}

func FlattenStringValueSet(list []string) *schema.Set {
	return schema.NewSet(schema.HashString, FlattenStringValueList(list)) // nosemgrep: helper-schema-Set-extraneous-NewSet-with-FlattenStringList
}

func FlattenStringValueSetCaseInsensitive(list []string) *schema.Set {
	return schema.NewSet(sdkv2.StringCaseInsensitiveSetFunc, FlattenStringValueList(list)) // nosemgrep: helper-schema-Set-extraneous-NewSet-with-FlattenStringList
}

func FlattenStringyValueSet[E ~string](list []E) *schema.Set {
	return schema.NewSet(schema.HashString, FlattenStringyValueList[E](list))
}

func FlattenStringMap(m map[string]*string) map[string]interface{} {
	return tfmaps.ApplyToAllValues(m, func(v *string) any {
		return aws.StringValue(v)
	})
}

func FlattenStringValueMap(m map[string]string) map[string]interface{} {
	return tfmaps.ApplyToAllValues(m, func(v string) any {
		return v
	})
}

// Takes the result of schema.Set of strings and returns a []*int64
func ExpandInt64Set(configured *schema.Set) []*int64 {
	return ExpandInt64List(configured.List())
}

// Takes the result of schema.Set of strings and returns a []int64
func ExpandInt64ValueSet(configured *schema.Set) []int64 {
	return ExpandInt64ValueList(configured.List())
}

func FlattenInt64Set(list []*int64) *schema.Set {
	return schema.NewSet(schema.HashInt, FlattenInt64List(list))
}

func FlattenInt32ValueSet(list []int32) *schema.Set {
	return schema.NewSet(schema.HashInt, FlattenInt32ValueList(list))
}

// Takes the result of flatmap.Expand for an array of int32
// and returns a []int32
func ExpandInt32ValueList(configured []interface{}) []int32 {
	return tfslices.ApplyToAll(configured, func(v any) int32 {
		return int32(v.(int))
	})
}

<<<<<<< HEAD
=======
// Takes the result of schema.Set of strings and returns a []int32
>>>>>>> a50735c3
func ExpandInt32ValueSet(configured *schema.Set) []int32 {
	return ExpandInt32ValueList(configured.List())
}

<<<<<<< HEAD
=======
func FlattenInt32Set(set []*int32) *schema.Set {
	return schema.NewSet(schema.HashInt, FlattenInt32List(set))
}

func FlattenInt32ValueSet(set []int32) *schema.Set {
	return schema.NewSet(schema.HashInt, FlattenInt32ValueList(set))
}

// Takes the result of flatmap.Expand for an array of int64
// and returns a []int64
func ExpandInt64ValueList(configured []interface{}) []int64 {
	return tfslices.ApplyToAll(configured, func(v any) int64 {
		return int64(v.(int))
	})
}

>>>>>>> a50735c3
// Takes the result of flatmap.Expand for an array of int64
// and returns a []*int64
func ExpandInt64List(configured []interface{}) []*int64 {
	return tfslices.ApplyToAll(configured, func(v any) *int64 {
		return aws.Int64(int64(v.(int)))
	})
}

// Takes the result of flatmap.Expand for an array of float64
// and returns a []*float64
func ExpandFloat64List(configured []interface{}) []*float64 {
	return tfslices.ApplyToAll(configured, func(v any) *float64 {
		return aws.Float64(v.(float64))
	})
}

func FlattenInt32ValueList(list []int32) []interface{} {
	return tfslices.ApplyToAll(list, func(v int32) any {
		return int(v)
	})
}

// Takes list of pointers to int64s. Expand to an array
// of raw ints and returns a []interface{}
// to keep compatibility w/ schema.NewSet
func FlattenInt64List(list []*int64) []interface{} {
	return tfslices.ApplyToAll(list, func(v *int64) any {
		return int(aws.Int64Value(v))
	})
}

// Takes list of pointers to float64s. Expand to an array
// of raw floats and returns a []interface{}
// to keep compatibility w/ schema.NewSet
func FlattenFloat64List(list []*float64) []interface{} {
	return tfslices.ApplyToAll(list, func(v *float64) any {
		return int(aws.Float64Value(v))
	})
}

// Takes list of pointers to int32s. Expand to an array
// of raw ints and returns a []interface{}
// to keep compatibility w/ schema.NewSet
func FlattenInt32List(list []*int32) []interface{} {
	return tfslices.ApplyToAll(list, func(v *int32) any {
		return int(aws.Int32Value(v))
	})
}

// Takes a string of resource attributes separated by the ResourceIdSeparator constant, an expected number of Id Parts, and a boolean specifying if empty parts are to be allowed
// Returns a list of the resource attributes strings used to construct the unique Id or an error message if the resource id does not parse properly
func ExpandResourceId(id string, partCount int, allowEmptyPart bool) ([]string, error) {
	idParts := strings.Split(id, ResourceIdSeparator)

	if len(idParts) <= 1 {
		return nil, fmt.Errorf("unexpected format for ID (%v), expected more than one part", idParts)
	}

	if len(idParts) != partCount {
		return nil, fmt.Errorf("unexpected format for ID (%s), expected (%d) parts separated by (%s)", id, partCount, ResourceIdSeparator)
	}

	if !allowEmptyPart {
		var emptyPart bool
		emptyParts := make([]int, 0, partCount)
		for index, part := range idParts {
			if part == "" {
				emptyPart = true
				emptyParts = append(emptyParts, index)
			}
		}

		if emptyPart {
			return nil, fmt.Errorf("unexpected format for ID (%[1]s), the following id parts indexes are blank (%v)", id, emptyParts)
		}
	}
	return idParts, nil
}

// Takes a list of the resource attributes as strings used to construct the unique Id, an expected number of Id Parts, and a boolean specifying if empty parts are to be allowed
// Returns a string of resource attributes separated by the ResourceIdSeparator constant or an error message if the id parts do not parse properly
func FlattenResourceId(idParts []string, partCount int, allowEmptyPart bool) (string, error) {
	if len(idParts) <= 1 {
		return "", fmt.Errorf("unexpected format for ID parts (%v), expected more than one part", idParts)
	}

	if len(idParts) != partCount {
		return "", fmt.Errorf("unexpected format for ID parts (%v), expected (%d) parts", idParts, partCount)
	}

	if !allowEmptyPart {
		var emptyPart bool
		emptyParts := make([]int, 0, len(idParts))
		for index, part := range idParts {
			if part == "" {
				emptyPart = true
				emptyParts = append(emptyParts, index)
			}
		}

		if emptyPart {
			return "", fmt.Errorf("unexpected format for ID parts (%v), the following id parts indexes are blank (%v)", idParts, emptyParts)
		}
	}

	return strings.Join(idParts, ResourceIdSeparator), nil
}

// BoolToStringValue converts a bool pointer to a Go string value.
func BoolToStringValue(v *bool) string {
	return strconv.FormatBool(aws.BoolValue(v))
}

// BoolValueToString converts a Go bool value to a string pointer.
func BoolValueToString(v bool) *string {
	return aws.String(strconv.FormatBool(v))
}

// StringToBoolValue converts a string pointer to a Go bool value.
// Only the string "true" is converted to true, all other values return false.
func StringToBoolValue(v *string) bool {
	return aws.StringValue(v) == strconv.FormatBool(true)
}

// Float64ToStringValue converts a float64 pointer to a Go string value.
func Float64ToStringValue(v *float64) string {
	return strconv.FormatFloat(aws.Float64Value(v), 'f', -1, 64)
}

// IntValueToString converts a Go int value to a string pointer.
func IntValueToString(v int) *string {
	return aws.String(strconv.Itoa(v))
}

// Int32ToStringValue converts an int32 pointer to a Go string value.
func Int32ToStringValue(v *int32) string {
	return strconv.FormatInt(int64(aws.Int32Value(v)), 10)
}

// Int32ValueToStringValue converts an int32 value to a Go string value.
func Int32ValueToStringValue(v int32) string {
	return strconv.FormatInt(int64(v), 10)
}

// Int64ToStringValue converts an int64 pointer to a Go string value.
func Int64ToStringValue(v *int64) string {
	return strconv.FormatInt(aws.Int64Value(v), 10)
}

// Int64ValueToString converts a Go int64 value to a string pointer.
func Int64ValueToString(v int64) *string {
	return aws.String(strconv.FormatInt(v, 10))
}

// StringToIntValue converts a string pointer to a Go int value.
// Invalid integer strings are converted to 0.
func StringToIntValue(v *string) int {
	i, _ := strconv.Atoi(aws.StringValue(v))
	return i
}

// StringToInt32Value converts a string pointer to a Go int32 value.
// Invalid integer strings are converted to 0.
func StringToInt32Value(v *string) int32 {
	return StringValueToInt32Value(aws.StringValue(v))
}

// StringValueToBase64String converts a string to a Go base64 string pointer.
func StringValueToBase64String(v string) *string {
	return aws.String(itypes.Base64EncodeOnce([]byte(v)))
}

// StringValueToInt64 converts a string to a Go int32 pointer.
// Invalid integer strings are converted to 0.
func StringValueToInt32(v string) *int32 {
	return aws.Int32(StringValueToInt32Value(v))
}

// StringValueToInt32Value converts a string to a Go int32 value.
// Invalid integer strings are converted to 0.
func StringValueToInt32Value(v string) int32 {
	i, _ := strconv.ParseInt(v, 0, 32)
	return int32(i)
}

// StringValueToInt64 converts a string to a Go int64 pointer.
// Invalid integer strings are converted to 0.
func StringValueToInt64(v string) *int64 {
	return aws.Int64(StringValueToInt64Value(v))
}

// StringValueToInt64Value converts a string to a Go int64 value.
// Invalid integer strings are converted to 0.
func StringValueToInt64Value(v string) int64 {
	i, _ := strconv.ParseInt(v, 0, 64)
	return i
}

// Takes a string of resource attributes separated by the ResourceIdSeparator constant
// returns the number of parts
func ResourceIdPartCount(id string) int {
	idParts := strings.Split(id, ResourceIdSeparator)
	return len(idParts)
}

// DiffStringMaps returns the set of keys and values that must be created, the set of keys
// and values that must be destroyed, and the set of keys and values that are unchanged.
func DiffStringMaps(oldMap, newMap map[string]interface{}) (map[string]*string, map[string]*string, map[string]*string) {
	// First, we're creating everything we have.
	add := ExpandStringMap(newMap)

	// Build the maps of what to remove and what is unchanged.
	remove := make(map[string]*string)
	unchanged := make(map[string]*string)
	for k, v := range oldMap {
		v := v.(string)
		if old, ok := add[k]; !ok || aws.StringValue(old) != v {
			// Delete it!
			remove[k] = aws.String(v)
		} else if ok {
			unchanged[k] = aws.String(v)
			// Already present, so remove from new.
			delete(add, k)
		}
	}

	return add, remove, unchanged
}

// DiffStringValueMaps returns the set of keys and values that must be created, the set of keys
// and values that must be destroyed, and the set of keys and values that are unchanged.
func DiffStringValueMaps(oldMap, newMap map[string]interface{}) (map[string]string, map[string]string, map[string]string) {
	// First, we're creating everything we have.
	add := ExpandStringValueMap(newMap)

	// Build the maps of what to remove and what is unchanged.
	remove := make(map[string]string)
	unchanged := make(map[string]string)
	for k, v := range oldMap {
		v := v.(string)
		if old, ok := add[k]; !ok || old != v {
			// Delete it!
			remove[k] = v
		} else if ok {
			unchanged[k] = v
			// Already present, so remove from new.
			delete(add, k)
		}
	}

	return add, remove, unchanged
}

func DiffSlices[E any](old []E, new []E, eq func(E, E) bool) ([]E, []E, []E) {
	// First, we're creating everything we have.
	add := new

	// Build the slices of what to remove and what is unchanged.
	remove := make([]E, 0)
	unchanged := make([]E, 0)
	for _, e := range old {
		eq := func(v E) bool { return eq(v, e) }
		if !slices.ContainsFunc(new, eq) {
			// Delete it!
			remove = append(remove, e)
		} else {
			unchanged = append(unchanged, e)
			// Already present, so remove from new.
			add = slices.DeleteFunc(add, eq)
		}
	}

	return add, remove, unchanged
}<|MERGE_RESOLUTION|>--- conflicted
+++ resolved
@@ -262,10 +262,6 @@
 	return schema.NewSet(schema.HashInt, FlattenInt64List(list))
 }
 
-func FlattenInt32ValueSet(list []int32) *schema.Set {
-	return schema.NewSet(schema.HashInt, FlattenInt32ValueList(list))
-}
-
 // Takes the result of flatmap.Expand for an array of int32
 // and returns a []int32
 func ExpandInt32ValueList(configured []interface{}) []int32 {
@@ -274,16 +270,11 @@
 	})
 }
 
-<<<<<<< HEAD
-=======
 // Takes the result of schema.Set of strings and returns a []int32
->>>>>>> a50735c3
 func ExpandInt32ValueSet(configured *schema.Set) []int32 {
 	return ExpandInt32ValueList(configured.List())
 }
 
-<<<<<<< HEAD
-=======
 func FlattenInt32Set(set []*int32) *schema.Set {
 	return schema.NewSet(schema.HashInt, FlattenInt32List(set))
 }
@@ -300,7 +291,6 @@
 	})
 }
 
->>>>>>> a50735c3
 // Takes the result of flatmap.Expand for an array of int64
 // and returns a []*int64
 func ExpandInt64List(configured []interface{}) []*int64 {
