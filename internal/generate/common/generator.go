--- conflicted
+++ resolved
@@ -15,6 +15,7 @@
 }
 
 type Destination interface {
+	Write(body []byte) error
 	WriteTemplate(templateName, templateBody string, templateData any) error
 }
 
@@ -28,56 +29,12 @@
 	}
 }
 
-<<<<<<< HEAD
-func (g *Generator) ApplyAndWriteTemplateGoFormat(filename, templateName, templateBody string, templateData any) error {
-	return g.applyAndWriteTemplate(filename, templateName, templateBody, templateData, format.Source)
-}
-
-func (g *Generator) ApplyAndWriteTemplateNoFormat(filename, templateName, templateBody string, templateData any) error {
-	return g.applyAndWriteTemplate(filename, templateName, templateBody, templateData, nil)
-}
-
-func (g *Generator) Errorf(format string, a ...interface{}) {
-	g.ui.Error(fmt.Sprintf(format, a...))
-}
-
-func (g *Generator) Fatalf(format string, a ...interface{}) {
-	g.Errorf(format, a...)
-	os.Exit(1)
-}
-
-func (g *Generator) Infof(format string, a ...interface{}) {
-	g.ui.Info(fmt.Sprintf(format, a...))
-}
-
-func (g *Generator) WriteFile(filename string, body []byte) error {
-	f, err := os.OpenFile(filename, os.O_TRUNC|os.O_CREATE|os.O_WRONLY, 0644) //nolint:gomnd
-
-	if err != nil {
-		return fmt.Errorf("opening file (%s): %w", filename, err)
-	}
-
-	defer f.Close()
-
-	_, err = f.Write(body)
-
-	if err != nil {
-		return fmt.Errorf("writing to file (%s): %w", filename, err)
-	}
-
-	return nil
-}
-
-func (g *Generator) applyAndWriteTemplate(filename, templateName, templateBody string, templateData any, formatter func([]byte) ([]byte, error)) error {
-	tmpl, err := template.New(templateName).Parse(templateBody)
-=======
 func (g *Generator) NewGoFileDestination(filename string) Destination {
 	return &fileDestination{
 		filename:  filename,
 		formatter: format.Source,
 	}
 }
->>>>>>> aa71fb46
 
 func (g *Generator) NewGoFileAppenderDestination(filename string) Destination {
 	return &fileDestination{
@@ -100,33 +57,13 @@
 	formatter func([]byte) ([]byte, error)
 }
 
-func (d *fileDestination) WriteTemplate(templateName, templateBody string, templateData any) error {
-	body, err := parseTemplate(templateName, templateBody, templateData)
-
-	if err != nil {
-		return err
-	}
-
-	body, err = d.formatter(body)
-
-	if err != nil {
-		return fmt.Errorf("formatting parsed template: %w", err)
-	}
-
-	return d.write(body)
-}
-
-func (d *fileDestination) write(body []byte) error {
+func (d *fileDestination) Write(body []byte) error {
 	var flags int
 	if d.append {
 		flags = os.O_APPEND | os.O_CREATE | os.O_WRONLY
 	} else {
 		flags = os.O_TRUNC | os.O_CREATE | os.O_WRONLY
 	}
-<<<<<<< HEAD
-
-	return g.WriteFile(filename, generatedFileContents)
-=======
 	f, err := os.OpenFile(d.filename, flags, 0644) //nolint:gomnd
 
 	if err != nil {
@@ -142,6 +79,22 @@
 	}
 
 	return nil
+}
+
+func (d *fileDestination) WriteTemplate(templateName, templateBody string, templateData any) error {
+	body, err := parseTemplate(templateName, templateBody, templateData)
+
+	if err != nil {
+		return err
+	}
+
+	body, err = d.formatter(body)
+
+	if err != nil {
+		return fmt.Errorf("formatting parsed template: %w", err)
+	}
+
+	return d.Write(body)
 }
 
 func parseTemplate(templateName, templateBody string, templateData any) ([]byte, error) {
@@ -172,5 +125,4 @@
 
 func (g *Generator) Infof(format string, a ...interface{}) {
 	g.ui.Info(fmt.Sprintf(format, a...))
->>>>>>> aa71fb46
 }