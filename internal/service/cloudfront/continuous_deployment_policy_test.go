--- conflicted
+++ resolved
@@ -36,11 +36,7 @@
 	resource.ParallelTest(t, resource.TestCase{
 		PreCheck: func() {
 			acctest.PreCheck(ctx, t)
-<<<<<<< HEAD
-			acctest.PreCheckPartitionHasService(t, names.CloudFront)
-=======
 			acctest.PreCheckPartitionHasService(t, names.CloudFrontEndpointID)
->>>>>>> eb4056bb
 		},
 		ErrorCheck:               acctest.ErrorCheck(t, names.CloudFrontServiceID),
 		ProtoV5ProviderFactories: acctest.ProtoV5ProviderFactories,
@@ -94,11 +90,7 @@
 	resource.ParallelTest(t, resource.TestCase{
 		PreCheck: func() {
 			acctest.PreCheck(ctx, t)
-<<<<<<< HEAD
-			acctest.PreCheckPartitionHasService(t, names.CloudFront)
-=======
 			acctest.PreCheckPartitionHasService(t, names.CloudFrontEndpointID)
->>>>>>> eb4056bb
 		},
 		ErrorCheck:               acctest.ErrorCheck(t, names.CloudFrontServiceID),
 		ProtoV5ProviderFactories: acctest.ProtoV5ProviderFactories,
@@ -130,11 +122,7 @@
 	resource.ParallelTest(t, resource.TestCase{
 		PreCheck: func() {
 			acctest.PreCheck(ctx, t)
-<<<<<<< HEAD
-			acctest.PreCheckPartitionHasService(t, names.CloudFront)
-=======
 			acctest.PreCheckPartitionHasService(t, names.CloudFrontEndpointID)
->>>>>>> eb4056bb
 		},
 		ErrorCheck:               acctest.ErrorCheck(t, names.CloudFrontServiceID),
 		ProtoV5ProviderFactories: acctest.ProtoV5ProviderFactories,
@@ -233,11 +221,7 @@
 	resource.ParallelTest(t, resource.TestCase{
 		PreCheck: func() {
 			acctest.PreCheck(ctx, t)
-<<<<<<< HEAD
-			acctest.PreCheckPartitionHasService(t, names.CloudFront)
-=======
 			acctest.PreCheckPartitionHasService(t, names.CloudFrontEndpointID)
->>>>>>> eb4056bb
 		},
 		ErrorCheck:               acctest.ErrorCheck(t, names.CloudFrontServiceID),
 		ProtoV5ProviderFactories: acctest.ProtoV5ProviderFactories,
