--- conflicted
+++ resolved
@@ -20,15 +20,7 @@
 }
 
 func (p *servicePackage) FrameworkResources(ctx context.Context) []*types.ServicePackageFrameworkResource {
-	return []*types.ServicePackageFrameworkResource{
-		{
-			Factory: newResourceAppBundle,
-			Name:    "AppBundle",
-			Tags: &types.ServicePackageResourceTags{
-				IdentifierAttribute: "arn",
-			},
-		},
-	}
+	return []*types.ServicePackageFrameworkResource{}
 }
 
 func (p *servicePackage) SDKDataSources(ctx context.Context) []*types.ServicePackageSDKDataSource {
@@ -48,14 +40,10 @@
 	cfg := *(config["aws_sdkv2_config"].(*aws_sdkv2.Config))
 
 	return appfabric_sdkv2.NewFromConfig(cfg, func(o *appfabric_sdkv2.Options) {
-<<<<<<< HEAD
-		if endpoint := config["endpoint"].(string); endpoint != "" {
-=======
 		if endpoint := config[names.AttrEndpoint].(string); endpoint != "" {
 			tflog.Debug(ctx, "setting endpoint", map[string]any{
 				"tf_aws.endpoint": endpoint,
 			})
->>>>>>> fd624e0c
 			o.BaseEndpoint = aws_sdkv2.String(endpoint)
 
 			if o.EndpointOptions.UseFIPSEndpoint == aws_sdkv2.FIPSEndpointStateEnabled {
