// Code generated by internal/generate/servicepackage/main.go; DO NOT EDIT.

package directconnect

import (
	"context"

<<<<<<< HEAD
	aws_sdkv2 "github.com/aws/aws-sdk-go-v2/aws"
	directconnect_sdkv2 "github.com/aws/aws-sdk-go-v2/service/directconnect"
=======
	aws_sdkv1 "github.com/aws/aws-sdk-go/aws"
	session_sdkv1 "github.com/aws/aws-sdk-go/aws/session"
	directconnect_sdkv1 "github.com/aws/aws-sdk-go/service/directconnect"
	"github.com/hashicorp/terraform-plugin-log/tflog"
>>>>>>> b511deaa
	"github.com/hashicorp/terraform-provider-aws/internal/conns"
	"github.com/hashicorp/terraform-provider-aws/internal/types"
	"github.com/hashicorp/terraform-provider-aws/names"
)

type servicePackage struct{}

func (p *servicePackage) FrameworkDataSources(ctx context.Context) []*types.ServicePackageFrameworkDataSource {
	return []*types.ServicePackageFrameworkDataSource{}
}

func (p *servicePackage) FrameworkResources(ctx context.Context) []*types.ServicePackageFrameworkResource {
	return []*types.ServicePackageFrameworkResource{}
}

func (p *servicePackage) SDKDataSources(ctx context.Context) []*types.ServicePackageSDKDataSource {
	return []*types.ServicePackageSDKDataSource{
		{
			Factory:  DataSourceConnection,
			TypeName: "aws_dx_connection",
		},
		{
			Factory:  DataSourceGateway,
			TypeName: "aws_dx_gateway",
		},
		{
			Factory:  DataSourceLocation,
			TypeName: "aws_dx_location",
		},
		{
			Factory:  DataSourceLocations,
			TypeName: "aws_dx_locations",
		},
		{
			Factory:  DataSourceRouterConfiguration,
			TypeName: "aws_dx_router_configuration",
		},
	}
}

func (p *servicePackage) SDKResources(ctx context.Context) []*types.ServicePackageSDKResource {
	return []*types.ServicePackageSDKResource{
		{
			Factory:  ResourceBGPPeer,
			TypeName: "aws_dx_bgp_peer",
		},
		{
			Factory:  ResourceConnection,
			TypeName: "aws_dx_connection",
			Name:     "Connection",
			Tags: &types.ServicePackageResourceTags{
				IdentifierAttribute: names.AttrARN,
			},
		},
		{
			Factory:  ResourceConnectionAssociation,
			TypeName: "aws_dx_connection_association",
		},
		{
			Factory:  ResourceConnectionConfirmation,
			TypeName: "aws_dx_connection_confirmation",
		},
		{
			Factory:  ResourceGateway,
			TypeName: "aws_dx_gateway",
		},
		{
			Factory:  ResourceGatewayAssociation,
			TypeName: "aws_dx_gateway_association",
		},
		{
			Factory:  ResourceGatewayAssociationProposal,
			TypeName: "aws_dx_gateway_association_proposal",
		},
		{
			Factory:  ResourceHostedConnection,
			TypeName: "aws_dx_hosted_connection",
		},
		{
			Factory:  ResourceHostedPrivateVirtualInterface,
			TypeName: "aws_dx_hosted_private_virtual_interface",
		},
		{
			Factory:  ResourceHostedPrivateVirtualInterfaceAccepter,
			TypeName: "aws_dx_hosted_private_virtual_interface_accepter",
			Name:     "Hosted Private Virtual Interface",
			Tags: &types.ServicePackageResourceTags{
				IdentifierAttribute: names.AttrARN,
			},
		},
		{
			Factory:  ResourceHostedPublicVirtualInterface,
			TypeName: "aws_dx_hosted_public_virtual_interface",
		},
		{
			Factory:  ResourceHostedPublicVirtualInterfaceAccepter,
			TypeName: "aws_dx_hosted_public_virtual_interface_accepter",
			Name:     "Hosted Public Virtual Interface",
			Tags: &types.ServicePackageResourceTags{
				IdentifierAttribute: names.AttrARN,
			},
		},
		{
			Factory:  ResourceHostedTransitVirtualInterface,
			TypeName: "aws_dx_hosted_transit_virtual_interface",
		},
		{
			Factory:  ResourceHostedTransitVirtualInterfaceAccepter,
			TypeName: "aws_dx_hosted_transit_virtual_interface_accepter",
			Name:     "Hosted Transit Virtual Interface",
			Tags: &types.ServicePackageResourceTags{
				IdentifierAttribute: names.AttrARN,
			},
		},
		{
			Factory:  ResourceLag,
			TypeName: "aws_dx_lag",
			Name:     "LAG",
			Tags: &types.ServicePackageResourceTags{
				IdentifierAttribute: names.AttrARN,
			},
		},
		{
			Factory:  ResourceMacSecKeyAssociation,
			TypeName: "aws_dx_macsec_key_association",
		},
		{
			Factory:  ResourcePrivateVirtualInterface,
			TypeName: "aws_dx_private_virtual_interface",
			Name:     "Private Virtual Interface",
			Tags: &types.ServicePackageResourceTags{
				IdentifierAttribute: names.AttrARN,
			},
		},
		{
			Factory:  ResourcePublicVirtualInterface,
			TypeName: "aws_dx_public_virtual_interface",
			Name:     "Public Virtual Interface",
			Tags: &types.ServicePackageResourceTags{
				IdentifierAttribute: names.AttrARN,
			},
		},
		{
			Factory:  ResourceTransitVirtualInterface,
			TypeName: "aws_dx_transit_virtual_interface",
			Name:     "Transit Virtual Interface",
			Tags: &types.ServicePackageResourceTags{
				IdentifierAttribute: names.AttrARN,
			},
		},
	}
}

func (p *servicePackage) ServicePackageName() string {
	return names.DirectConnect
}

<<<<<<< HEAD
// NewClient returns a new AWS SDK for Go v2 client for this service package's AWS API.
func (p *servicePackage) NewClient(ctx context.Context, config map[string]any) (*directconnect_sdkv2.Client, error) {
	cfg := *(config["aws_sdkv2_config"].(*aws_sdkv2.Config))

	return directconnect_sdkv2.NewFromConfig(cfg, func(o *directconnect_sdkv2.Options) {
		if endpoint := config["endpoint"].(string); endpoint != "" {
			o.BaseEndpoint = aws_sdkv2.String(endpoint)
		}
	}), nil
=======
// NewConn returns a new AWS SDK for Go v1 client for this service package's AWS API.
func (p *servicePackage) NewConn(ctx context.Context, config map[string]any) (*directconnect_sdkv1.DirectConnect, error) {
	sess := config[names.AttrSession].(*session_sdkv1.Session)

	cfg := aws_sdkv1.Config{}

	if endpoint := config[names.AttrEndpoint].(string); endpoint != "" {
		tflog.Debug(ctx, "setting endpoint", map[string]any{
			"tf_aws.endpoint": endpoint,
		})
		cfg.Endpoint = aws_sdkv1.String(endpoint)
	} else {
		cfg.EndpointResolver = newEndpointResolverSDKv1(ctx)
	}

	return directconnect_sdkv1.New(sess.Copy(&cfg)), nil
>>>>>>> b511deaa
}

func ServicePackage(ctx context.Context) conns.ServicePackage {
	return &servicePackage{}
}<|MERGE_RESOLUTION|>--- conflicted
+++ resolved
@@ -5,15 +5,8 @@
 import (
 	"context"
 
-<<<<<<< HEAD
 	aws_sdkv2 "github.com/aws/aws-sdk-go-v2/aws"
 	directconnect_sdkv2 "github.com/aws/aws-sdk-go-v2/service/directconnect"
-=======
-	aws_sdkv1 "github.com/aws/aws-sdk-go/aws"
-	session_sdkv1 "github.com/aws/aws-sdk-go/aws/session"
-	directconnect_sdkv1 "github.com/aws/aws-sdk-go/service/directconnect"
-	"github.com/hashicorp/terraform-plugin-log/tflog"
->>>>>>> b511deaa
 	"github.com/hashicorp/terraform-provider-aws/internal/conns"
 	"github.com/hashicorp/terraform-provider-aws/internal/types"
 	"github.com/hashicorp/terraform-provider-aws/names"
@@ -171,34 +164,14 @@
 	return names.DirectConnect
 }
 
-<<<<<<< HEAD
 // NewClient returns a new AWS SDK for Go v2 client for this service package's AWS API.
 func (p *servicePackage) NewClient(ctx context.Context, config map[string]any) (*directconnect_sdkv2.Client, error) {
 	cfg := *(config["aws_sdkv2_config"].(*aws_sdkv2.Config))
 
-	return directconnect_sdkv2.NewFromConfig(cfg, func(o *directconnect_sdkv2.Options) {
-		if endpoint := config["endpoint"].(string); endpoint != "" {
-			o.BaseEndpoint = aws_sdkv2.String(endpoint)
-		}
-	}), nil
-=======
-// NewConn returns a new AWS SDK for Go v1 client for this service package's AWS API.
-func (p *servicePackage) NewConn(ctx context.Context, config map[string]any) (*directconnect_sdkv1.DirectConnect, error) {
-	sess := config[names.AttrSession].(*session_sdkv1.Session)
-
-	cfg := aws_sdkv1.Config{}
-
-	if endpoint := config[names.AttrEndpoint].(string); endpoint != "" {
-		tflog.Debug(ctx, "setting endpoint", map[string]any{
-			"tf_aws.endpoint": endpoint,
-		})
-		cfg.Endpoint = aws_sdkv1.String(endpoint)
-	} else {
-		cfg.EndpointResolver = newEndpointResolverSDKv1(ctx)
-	}
-
-	return directconnect_sdkv1.New(sess.Copy(&cfg)), nil
->>>>>>> b511deaa
+	return directconnect_sdkv2.NewFromConfig(cfg,
+		directconnect_sdkv2.WithEndpointResolverV2(newEndpointResolverSDKv2()),
+		withBaseEndpoint(config[names.AttrEndpoint].(string)),
+	), nil
 }
 
 func ServicePackage(ctx context.Context) conns.ServicePackage {
