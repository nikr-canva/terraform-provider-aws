package directconnect_test

import (
	"fmt"
	"os"
	"testing"

	"github.com/aws/aws-sdk-go/service/directconnect"
	"github.com/hashicorp/terraform-plugin-sdk/v2/helper/resource"
	"github.com/hashicorp/terraform-provider-aws/internal/acctest"
)

func TestAccDirectConnectRouterConfigurationDataSource_basic(t *testing.T) {
	ctx := acctest.Context(t)
	key := "VIRTUAL_INTERFACE_ID"
	virtualInterfaceId := os.Getenv(key)
	if virtualInterfaceId == "" {
		t.Skipf("Environment variable %s is not set", key)
	}

	dataSourceName := "data.aws_dx_router_configuration.test"
	routerTypeIdentifier := "CiscoSystemsInc-2900SeriesRouters-IOS124"

	resource.ParallelTest(t, resource.TestCase{
		PreCheck: func() {
<<<<<<< HEAD
			acctest.PreCheck(ctx, t)
			acctest.PreCheckPartitionHasService(directconnect.EndpointsID, t)
=======
			acctest.PreCheck(t)
			acctest.PreCheckPartitionHasService(t, directconnect.EndpointsID)
>>>>>>> 78d002fe
		},
		ErrorCheck:               acctest.ErrorCheck(t, directconnect.EndpointsID),
		ProtoV5ProviderFactories: acctest.ProtoV5ProviderFactories,
		Steps: []resource.TestStep{
			{
				Config: testAccRouterConfigurationDataSourceConfig_basic(virtualInterfaceId, routerTypeIdentifier),
				Check: resource.ComposeTestCheckFunc(
					resource.TestCheckResourceAttr(dataSourceName, "virtual_interface_id", virtualInterfaceId),
					resource.TestCheckResourceAttr(dataSourceName, "router_type_identifier", routerTypeIdentifier),
					resource.TestCheckResourceAttrSet(dataSourceName, "virtual_interface_name"),
					resource.TestCheckResourceAttr(dataSourceName, "router.0.platform", "2900 Series Routers"),
					resource.TestCheckResourceAttr(dataSourceName, "router.0.router_type_identifier", routerTypeIdentifier),
					resource.TestCheckResourceAttr(dataSourceName, "router.0.software", "IOS 12.4+"),
					resource.TestCheckResourceAttr(dataSourceName, "router.0.vendor", "Cisco Systems, Inc."),
					resource.TestCheckResourceAttr(dataSourceName, "router.0.xslt_template_name", "customer-router-cisco-generic.xslt"),
					resource.TestCheckResourceAttr(dataSourceName, "router.0.xslt_template_name_for_mac_sec", ""),
				),
			},
		},
	})
}

func testAccRouterConfigurationDataSourceConfig_basic(virtualInterfaceId, routerTypeIdentifier string) string {
	return fmt.Sprintf(`
data "aws_dx_router_configuration" "test" {
  virtual_interface_id   = %[1]q
  router_type_identifier = %[2]q
}
`, virtualInterfaceId, routerTypeIdentifier)
}<|MERGE_RESOLUTION|>--- conflicted
+++ resolved
@@ -23,13 +23,8 @@
 
 	resource.ParallelTest(t, resource.TestCase{
 		PreCheck: func() {
-<<<<<<< HEAD
 			acctest.PreCheck(ctx, t)
-			acctest.PreCheckPartitionHasService(directconnect.EndpointsID, t)
-=======
-			acctest.PreCheck(t)
 			acctest.PreCheckPartitionHasService(t, directconnect.EndpointsID)
->>>>>>> 78d002fe
 		},
 		ErrorCheck:               acctest.ErrorCheck(t, directconnect.EndpointsID),
 		ProtoV5ProviderFactories: acctest.ProtoV5ProviderFactories,
