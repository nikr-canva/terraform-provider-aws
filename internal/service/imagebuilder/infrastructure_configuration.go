--- conflicted
+++ resolved
@@ -196,13 +196,8 @@
 		input.ResourceTags = Tags(tftags.New(ctx, v.(map[string]interface{})))
 	}
 
-<<<<<<< HEAD
 	if v, ok := d.GetOk("security_group_ids"); ok && v.(*schema.Set).Len() > 0 {
 		input.SecurityGroupIds = flex.ExpandStringValueSet(v.(*schema.Set))
-=======
-	if v, ok := d.GetOk(names.AttrSecurityGroupIDs); ok && v.(*schema.Set).Len() > 0 {
-		input.SecurityGroupIds = flex.ExpandStringSet(v.(*schema.Set))
->>>>>>> d5a0a582
 	}
 
 	if v, ok := d.GetOk(names.AttrSNSTopicARN); ok {
@@ -294,19 +289,11 @@
 	} else {
 		d.Set("logging", nil)
 	}
-<<<<<<< HEAD
 	d.Set("name", infrastructureConfiguration.Name)
 	d.Set("resource_tags", KeyValueTags(ctx, infrastructureConfiguration.ResourceTags).Map())
 	d.Set("security_group_ids", infrastructureConfiguration.SecurityGroupIds)
 	d.Set("sns_topic_arn", infrastructureConfiguration.SnsTopicArn)
 	d.Set("subnet_id", infrastructureConfiguration.SubnetId)
-=======
-	d.Set(names.AttrName, infrastructureConfiguration.Name)
-	d.Set(names.AttrResourceTags, KeyValueTags(ctx, infrastructureConfiguration.ResourceTags).Map())
-	d.Set(names.AttrSecurityGroupIDs, aws.StringValueSlice(infrastructureConfiguration.SecurityGroupIds))
-	d.Set(names.AttrSNSTopicARN, infrastructureConfiguration.SnsTopicArn)
-	d.Set(names.AttrSubnetID, infrastructureConfiguration.SubnetId)
->>>>>>> d5a0a582
 
 	setTagsOut(ctx, infrastructureConfiguration.Tags)
 
@@ -365,13 +352,8 @@
 			input.ResourceTags = Tags(tftags.New(ctx, v.(map[string]interface{})))
 		}
 
-<<<<<<< HEAD
 		if v, ok := d.GetOk("security_group_ids"); ok && v.(*schema.Set).Len() > 0 {
 			input.SecurityGroupIds = flex.ExpandStringValueSet(v.(*schema.Set))
-=======
-		if v, ok := d.GetOk(names.AttrSecurityGroupIDs); ok && v.(*schema.Set).Len() > 0 {
-			input.SecurityGroupIds = flex.ExpandStringSet(v.(*schema.Set))
->>>>>>> d5a0a582
 		}
 
 		if v, ok := d.GetOk(names.AttrSNSTopicARN); ok {
@@ -519,19 +501,11 @@
 	tfMap := map[string]interface{}{}
 
 	if v := apiObject.S3BucketName; v != nil {
-<<<<<<< HEAD
 		tfMap["s3_bucket_name"] = aws.ToString(v)
 	}
 
 	if v := apiObject.S3KeyPrefix; v != nil {
 		tfMap["s3_key_prefix"] = aws.ToString(v)
-=======
-		tfMap[names.AttrS3BucketName] = aws.StringValue(v)
-	}
-
-	if v := apiObject.S3KeyPrefix; v != nil {
-		tfMap[names.AttrS3KeyPrefix] = aws.StringValue(v)
->>>>>>> d5a0a582
 	}
 
 	return tfMap
