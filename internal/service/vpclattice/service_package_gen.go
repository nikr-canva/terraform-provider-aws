// Code generated by internal/generate/servicepackage/main.go; DO NOT EDIT.

package vpclattice

import (
	"context"
	"unique"

	"github.com/aws/aws-sdk-go-v2/aws"
	"github.com/aws/aws-sdk-go-v2/service/vpclattice"
	"github.com/hashicorp/terraform-plugin-log/tflog"
	"github.com/hashicorp/terraform-provider-aws/internal/conns"
	inttypes "github.com/hashicorp/terraform-provider-aws/internal/types"
	"github.com/hashicorp/terraform-provider-aws/names"
)

type servicePackage struct{}

func (p *servicePackage) FrameworkDataSources(ctx context.Context) []*inttypes.ServicePackageFrameworkDataSource {
	return []*inttypes.ServicePackageFrameworkDataSource{}
}

func (p *servicePackage) FrameworkResources(ctx context.Context) []*inttypes.ServicePackageFrameworkResource {
	return []*inttypes.ServicePackageFrameworkResource{
		{
			Factory:  newResourceConfigurationResource,
			TypeName: "aws_vpclattice_resource_configuration",
			Name:     "Resource Configuration",
<<<<<<< HEAD
			Tags: &inttypes.ServicePackageResourceTags{
				IdentifierAttribute: names.AttrARN,
			},
			Region: &inttypes.ServicePackageResourceRegion{
				IsGlobal:          false,
				IsOverrideEnabled: false,
			},
=======
			Tags: unique.Make(types.ServicePackageResourceTags{
				IdentifierAttribute: names.AttrARN,
			}),
>>>>>>> 45438b17
		},
		{
			Factory:  newResourceGatewayResource,
			TypeName: "aws_vpclattice_resource_gateway",
			Name:     "Resource Gateway",
<<<<<<< HEAD
			Tags: &inttypes.ServicePackageResourceTags{
				IdentifierAttribute: names.AttrARN,
			},
			Region: &inttypes.ServicePackageResourceRegion{
				IsGlobal:          false,
				IsOverrideEnabled: false,
			},
=======
			Tags: unique.Make(types.ServicePackageResourceTags{
				IdentifierAttribute: names.AttrARN,
			}),
>>>>>>> 45438b17
		},
		{
			Factory:  newServiceNetworkResourceAssociationResource,
			TypeName: "aws_vpclattice_service_network_resource_association",
			Name:     "Service Network Resource Association",
<<<<<<< HEAD
			Tags: &inttypes.ServicePackageResourceTags{
				IdentifierAttribute: names.AttrARN,
			},
			Region: &inttypes.ServicePackageResourceRegion{
				IsGlobal:          false,
				IsOverrideEnabled: false,
			},
=======
			Tags: unique.Make(types.ServicePackageResourceTags{
				IdentifierAttribute: names.AttrARN,
			}),
>>>>>>> 45438b17
		},
	}
}

func (p *servicePackage) SDKDataSources(ctx context.Context) []*inttypes.ServicePackageSDKDataSource {
	return []*inttypes.ServicePackageSDKDataSource{
		{
			Factory:  dataSourceAuthPolicy,
			TypeName: "aws_vpclattice_auth_policy",
			Name:     "Auth Policy",
			Region: &inttypes.ServicePackageResourceRegion{
				IsGlobal:                      false,
				IsOverrideEnabled:             true,
				IsValidateOverrideInPartition: true,
			},
		},
		{
			Factory:  dataSourceListener,
			TypeName: "aws_vpclattice_listener",
			Name:     "Listener",
<<<<<<< HEAD
			Tags: &inttypes.ServicePackageResourceTags{
				IdentifierAttribute: names.AttrARN,
			},
			Region: &inttypes.ServicePackageResourceRegion{
				IsGlobal:                      false,
				IsOverrideEnabled:             true,
				IsValidateOverrideInPartition: true,
			},
=======
			Tags: unique.Make(types.ServicePackageResourceTags{
				IdentifierAttribute: names.AttrARN,
			}),
>>>>>>> 45438b17
		},
		{
			Factory:  dataSourceResourcePolicy,
			TypeName: "aws_vpclattice_resource_policy",
			Name:     "Resource Policy",
			Region: &inttypes.ServicePackageResourceRegion{
				IsGlobal:                      false,
				IsOverrideEnabled:             true,
				IsValidateOverrideInPartition: true,
			},
		},
		{
			Factory:  dataSourceService,
			TypeName: "aws_vpclattice_service",
			Name:     "Service",
<<<<<<< HEAD
			Tags:     &inttypes.ServicePackageResourceTags{},
			Region: &inttypes.ServicePackageResourceRegion{
				IsGlobal:                      false,
				IsOverrideEnabled:             true,
				IsValidateOverrideInPartition: true,
			},
=======
			Tags:     unique.Make(types.ServicePackageResourceTags{}),
>>>>>>> 45438b17
		},
		{
			Factory:  dataSourceServiceNetwork,
			TypeName: "aws_vpclattice_service_network",
			Name:     "Service Network",
<<<<<<< HEAD
			Tags:     &inttypes.ServicePackageResourceTags{},
			Region: &inttypes.ServicePackageResourceRegion{
				IsGlobal:                      false,
				IsOverrideEnabled:             true,
				IsValidateOverrideInPartition: true,
			},
=======
			Tags:     unique.Make(types.ServicePackageResourceTags{}),
>>>>>>> 45438b17
		},
	}
}

func (p *servicePackage) SDKResources(ctx context.Context) []*inttypes.ServicePackageSDKResource {
	return []*inttypes.ServicePackageSDKResource{
		{
			Factory:  resourceAccessLogSubscription,
			TypeName: "aws_vpclattice_access_log_subscription",
			Name:     "Access Log Subscription",
<<<<<<< HEAD
			Tags: &inttypes.ServicePackageResourceTags{
				IdentifierAttribute: names.AttrARN,
			},
			Region: &inttypes.ServicePackageResourceRegion{
				IsGlobal:                      false,
				IsOverrideEnabled:             true,
				IsValidateOverrideInPartition: true,
			},
=======
			Tags: unique.Make(types.ServicePackageResourceTags{
				IdentifierAttribute: names.AttrARN,
			}),
>>>>>>> 45438b17
		},
		{
			Factory:  resourceAuthPolicy,
			TypeName: "aws_vpclattice_auth_policy",
			Name:     "Auth Policy",
			Region: &inttypes.ServicePackageResourceRegion{
				IsGlobal:                      false,
				IsOverrideEnabled:             true,
				IsValidateOverrideInPartition: true,
			},
		},
		{
			Factory:  resourceListener,
			TypeName: "aws_vpclattice_listener",
			Name:     "Listener",
<<<<<<< HEAD
			Tags: &inttypes.ServicePackageResourceTags{
				IdentifierAttribute: names.AttrARN,
			},
			Region: &inttypes.ServicePackageResourceRegion{
				IsGlobal:                      false,
				IsOverrideEnabled:             true,
				IsValidateOverrideInPartition: true,
			},
=======
			Tags: unique.Make(types.ServicePackageResourceTags{
				IdentifierAttribute: names.AttrARN,
			}),
>>>>>>> 45438b17
		},
		{
			Factory:  resourceListenerRule,
			TypeName: "aws_vpclattice_listener_rule",
			Name:     "Listener Rule",
<<<<<<< HEAD
			Tags: &inttypes.ServicePackageResourceTags{
				IdentifierAttribute: names.AttrARN,
			},
			Region: &inttypes.ServicePackageResourceRegion{
				IsGlobal:                      false,
				IsOverrideEnabled:             true,
				IsValidateOverrideInPartition: true,
			},
=======
			Tags: unique.Make(types.ServicePackageResourceTags{
				IdentifierAttribute: names.AttrARN,
			}),
>>>>>>> 45438b17
		},
		{
			Factory:  resourceResourcePolicy,
			TypeName: "aws_vpclattice_resource_policy",
			Name:     "Resource Policy",
			Region: &inttypes.ServicePackageResourceRegion{
				IsGlobal:                      false,
				IsOverrideEnabled:             true,
				IsValidateOverrideInPartition: true,
			},
		},
		{
			Factory:  resourceService,
			TypeName: "aws_vpclattice_service",
			Name:     "Service",
<<<<<<< HEAD
			Tags: &inttypes.ServicePackageResourceTags{
				IdentifierAttribute: names.AttrARN,
			},
			Region: &inttypes.ServicePackageResourceRegion{
				IsGlobal:                      false,
				IsOverrideEnabled:             true,
				IsValidateOverrideInPartition: true,
			},
=======
			Tags: unique.Make(types.ServicePackageResourceTags{
				IdentifierAttribute: names.AttrARN,
			}),
>>>>>>> 45438b17
		},
		{
			Factory:  resourceServiceNetwork,
			TypeName: "aws_vpclattice_service_network",
			Name:     "Service Network",
<<<<<<< HEAD
			Tags: &inttypes.ServicePackageResourceTags{
				IdentifierAttribute: names.AttrARN,
			},
			Region: &inttypes.ServicePackageResourceRegion{
				IsGlobal:                      false,
				IsOverrideEnabled:             true,
				IsValidateOverrideInPartition: true,
			},
=======
			Tags: unique.Make(types.ServicePackageResourceTags{
				IdentifierAttribute: names.AttrARN,
			}),
>>>>>>> 45438b17
		},
		{
			Factory:  resourceServiceNetworkServiceAssociation,
			TypeName: "aws_vpclattice_service_network_service_association",
			Name:     "Service Network Service Association",
<<<<<<< HEAD
			Tags: &inttypes.ServicePackageResourceTags{
				IdentifierAttribute: names.AttrARN,
			},
			Region: &inttypes.ServicePackageResourceRegion{
				IsGlobal:                      false,
				IsOverrideEnabled:             true,
				IsValidateOverrideInPartition: true,
			},
=======
			Tags: unique.Make(types.ServicePackageResourceTags{
				IdentifierAttribute: names.AttrARN,
			}),
>>>>>>> 45438b17
		},
		{
			Factory:  resourceServiceNetworkVPCAssociation,
			TypeName: "aws_vpclattice_service_network_vpc_association",
			Name:     "Service Network VPC Association",
<<<<<<< HEAD
			Tags: &inttypes.ServicePackageResourceTags{
				IdentifierAttribute: names.AttrARN,
			},
			Region: &inttypes.ServicePackageResourceRegion{
				IsGlobal:                      false,
				IsOverrideEnabled:             true,
				IsValidateOverrideInPartition: true,
			},
=======
			Tags: unique.Make(types.ServicePackageResourceTags{
				IdentifierAttribute: names.AttrARN,
			}),
>>>>>>> 45438b17
		},
		{
			Factory:  resourceTargetGroup,
			TypeName: "aws_vpclattice_target_group",
			Name:     "Target Group",
<<<<<<< HEAD
			Tags: &inttypes.ServicePackageResourceTags{
				IdentifierAttribute: names.AttrARN,
			},
			Region: &inttypes.ServicePackageResourceRegion{
				IsGlobal:                      false,
				IsOverrideEnabled:             true,
				IsValidateOverrideInPartition: true,
			},
=======
			Tags: unique.Make(types.ServicePackageResourceTags{
				IdentifierAttribute: names.AttrARN,
			}),
>>>>>>> 45438b17
		},
		{
			Factory:  resourceTargetGroupAttachment,
			TypeName: "aws_vpclattice_target_group_attachment",
			Name:     "Target Group Attachment",
			Region: &inttypes.ServicePackageResourceRegion{
				IsGlobal:                      false,
				IsOverrideEnabled:             true,
				IsValidateOverrideInPartition: true,
			},
		},
	}
}

func (p *servicePackage) ServicePackageName() string {
	return names.VPCLattice
}

// NewClient returns a new AWS SDK for Go v2 client for this service package's AWS API.
func (p *servicePackage) NewClient(ctx context.Context, config map[string]any) (*vpclattice.Client, error) {
	cfg := *(config["aws_sdkv2_config"].(*aws.Config))
	optFns := []func(*vpclattice.Options){
		vpclattice.WithEndpointResolverV2(newEndpointResolverV2()),
		withBaseEndpoint(config[names.AttrEndpoint].(string)),
		func(o *vpclattice.Options) {
			if region := config[names.AttrRegion].(string); o.Region != region {
				tflog.Info(ctx, "overriding provider-configured AWS API region", map[string]any{
					"service":         p.ServicePackageName(),
					"original_region": o.Region,
					"override_region": region,
				})
				o.Region = region
			}
		},
		withExtraOptions(ctx, p, config),
	}

	return vpclattice.NewFromConfig(cfg, optFns...), nil
}

// withExtraOptions returns a functional option that allows this service package to specify extra API client options.
// This option is always called after any generated options.
func withExtraOptions(ctx context.Context, sp conns.ServicePackage, config map[string]any) func(*vpclattice.Options) {
	if v, ok := sp.(interface {
		withExtraOptions(context.Context, map[string]any) []func(*vpclattice.Options)
	}); ok {
		optFns := v.withExtraOptions(ctx, config)

		return func(o *vpclattice.Options) {
			for _, optFn := range optFns {
				optFn(o)
			}
		}
	}

	return func(*vpclattice.Options) {}
}

func ServicePackage(ctx context.Context) conns.ServicePackage {
	return &servicePackage{}
}<|MERGE_RESOLUTION|>--- conflicted
+++ resolved
@@ -26,55 +26,37 @@
 			Factory:  newResourceConfigurationResource,
 			TypeName: "aws_vpclattice_resource_configuration",
 			Name:     "Resource Configuration",
-<<<<<<< HEAD
-			Tags: &inttypes.ServicePackageResourceTags{
-				IdentifierAttribute: names.AttrARN,
-			},
+			Tags: unique.Make(inttypes.ServicePackageResourceTags{
+				IdentifierAttribute: names.AttrARN,
+			}),
 			Region: &inttypes.ServicePackageResourceRegion{
 				IsGlobal:          false,
 				IsOverrideEnabled: false,
 			},
-=======
-			Tags: unique.Make(types.ServicePackageResourceTags{
-				IdentifierAttribute: names.AttrARN,
-			}),
->>>>>>> 45438b17
 		},
 		{
 			Factory:  newResourceGatewayResource,
 			TypeName: "aws_vpclattice_resource_gateway",
 			Name:     "Resource Gateway",
-<<<<<<< HEAD
-			Tags: &inttypes.ServicePackageResourceTags{
-				IdentifierAttribute: names.AttrARN,
-			},
+			Tags: unique.Make(inttypes.ServicePackageResourceTags{
+				IdentifierAttribute: names.AttrARN,
+			}),
 			Region: &inttypes.ServicePackageResourceRegion{
 				IsGlobal:          false,
 				IsOverrideEnabled: false,
 			},
-=======
-			Tags: unique.Make(types.ServicePackageResourceTags{
-				IdentifierAttribute: names.AttrARN,
-			}),
->>>>>>> 45438b17
 		},
 		{
 			Factory:  newServiceNetworkResourceAssociationResource,
 			TypeName: "aws_vpclattice_service_network_resource_association",
 			Name:     "Service Network Resource Association",
-<<<<<<< HEAD
-			Tags: &inttypes.ServicePackageResourceTags{
-				IdentifierAttribute: names.AttrARN,
-			},
+			Tags: unique.Make(inttypes.ServicePackageResourceTags{
+				IdentifierAttribute: names.AttrARN,
+			}),
 			Region: &inttypes.ServicePackageResourceRegion{
 				IsGlobal:          false,
 				IsOverrideEnabled: false,
 			},
-=======
-			Tags: unique.Make(types.ServicePackageResourceTags{
-				IdentifierAttribute: names.AttrARN,
-			}),
->>>>>>> 45438b17
 		},
 	}
 }
@@ -95,20 +77,14 @@
 			Factory:  dataSourceListener,
 			TypeName: "aws_vpclattice_listener",
 			Name:     "Listener",
-<<<<<<< HEAD
-			Tags: &inttypes.ServicePackageResourceTags{
-				IdentifierAttribute: names.AttrARN,
-			},
-			Region: &inttypes.ServicePackageResourceRegion{
-				IsGlobal:                      false,
-				IsOverrideEnabled:             true,
-				IsValidateOverrideInPartition: true,
-			},
-=======
-			Tags: unique.Make(types.ServicePackageResourceTags{
-				IdentifierAttribute: names.AttrARN,
-			}),
->>>>>>> 45438b17
+			Tags: unique.Make(inttypes.ServicePackageResourceTags{
+				IdentifierAttribute: names.AttrARN,
+			}),
+			Region: &inttypes.ServicePackageResourceRegion{
+				IsGlobal:                      false,
+				IsOverrideEnabled:             true,
+				IsValidateOverrideInPartition: true,
+			},
 		},
 		{
 			Factory:  dataSourceResourcePolicy,
@@ -124,31 +100,23 @@
 			Factory:  dataSourceService,
 			TypeName: "aws_vpclattice_service",
 			Name:     "Service",
-<<<<<<< HEAD
-			Tags:     &inttypes.ServicePackageResourceTags{},
-			Region: &inttypes.ServicePackageResourceRegion{
-				IsGlobal:                      false,
-				IsOverrideEnabled:             true,
-				IsValidateOverrideInPartition: true,
-			},
-=======
-			Tags:     unique.Make(types.ServicePackageResourceTags{}),
->>>>>>> 45438b17
+			Tags:     unique.Make(inttypes.ServicePackageResourceTags{}),
+			Region: &inttypes.ServicePackageResourceRegion{
+				IsGlobal:                      false,
+				IsOverrideEnabled:             true,
+				IsValidateOverrideInPartition: true,
+			},
 		},
 		{
 			Factory:  dataSourceServiceNetwork,
 			TypeName: "aws_vpclattice_service_network",
 			Name:     "Service Network",
-<<<<<<< HEAD
-			Tags:     &inttypes.ServicePackageResourceTags{},
-			Region: &inttypes.ServicePackageResourceRegion{
-				IsGlobal:                      false,
-				IsOverrideEnabled:             true,
-				IsValidateOverrideInPartition: true,
-			},
-=======
-			Tags:     unique.Make(types.ServicePackageResourceTags{}),
->>>>>>> 45438b17
+			Tags:     unique.Make(inttypes.ServicePackageResourceTags{}),
+			Region: &inttypes.ServicePackageResourceRegion{
+				IsGlobal:                      false,
+				IsOverrideEnabled:             true,
+				IsValidateOverrideInPartition: true,
+			},
 		},
 	}
 }
@@ -159,20 +127,14 @@
 			Factory:  resourceAccessLogSubscription,
 			TypeName: "aws_vpclattice_access_log_subscription",
 			Name:     "Access Log Subscription",
-<<<<<<< HEAD
-			Tags: &inttypes.ServicePackageResourceTags{
-				IdentifierAttribute: names.AttrARN,
-			},
-			Region: &inttypes.ServicePackageResourceRegion{
-				IsGlobal:                      false,
-				IsOverrideEnabled:             true,
-				IsValidateOverrideInPartition: true,
-			},
-=======
-			Tags: unique.Make(types.ServicePackageResourceTags{
-				IdentifierAttribute: names.AttrARN,
-			}),
->>>>>>> 45438b17
+			Tags: unique.Make(inttypes.ServicePackageResourceTags{
+				IdentifierAttribute: names.AttrARN,
+			}),
+			Region: &inttypes.ServicePackageResourceRegion{
+				IsGlobal:                      false,
+				IsOverrideEnabled:             true,
+				IsValidateOverrideInPartition: true,
+			},
 		},
 		{
 			Factory:  resourceAuthPolicy,
@@ -188,39 +150,27 @@
 			Factory:  resourceListener,
 			TypeName: "aws_vpclattice_listener",
 			Name:     "Listener",
-<<<<<<< HEAD
-			Tags: &inttypes.ServicePackageResourceTags{
-				IdentifierAttribute: names.AttrARN,
-			},
-			Region: &inttypes.ServicePackageResourceRegion{
-				IsGlobal:                      false,
-				IsOverrideEnabled:             true,
-				IsValidateOverrideInPartition: true,
-			},
-=======
-			Tags: unique.Make(types.ServicePackageResourceTags{
-				IdentifierAttribute: names.AttrARN,
-			}),
->>>>>>> 45438b17
+			Tags: unique.Make(inttypes.ServicePackageResourceTags{
+				IdentifierAttribute: names.AttrARN,
+			}),
+			Region: &inttypes.ServicePackageResourceRegion{
+				IsGlobal:                      false,
+				IsOverrideEnabled:             true,
+				IsValidateOverrideInPartition: true,
+			},
 		},
 		{
 			Factory:  resourceListenerRule,
 			TypeName: "aws_vpclattice_listener_rule",
 			Name:     "Listener Rule",
-<<<<<<< HEAD
-			Tags: &inttypes.ServicePackageResourceTags{
-				IdentifierAttribute: names.AttrARN,
-			},
-			Region: &inttypes.ServicePackageResourceRegion{
-				IsGlobal:                      false,
-				IsOverrideEnabled:             true,
-				IsValidateOverrideInPartition: true,
-			},
-=======
-			Tags: unique.Make(types.ServicePackageResourceTags{
-				IdentifierAttribute: names.AttrARN,
-			}),
->>>>>>> 45438b17
+			Tags: unique.Make(inttypes.ServicePackageResourceTags{
+				IdentifierAttribute: names.AttrARN,
+			}),
+			Region: &inttypes.ServicePackageResourceRegion{
+				IsGlobal:                      false,
+				IsOverrideEnabled:             true,
+				IsValidateOverrideInPartition: true,
+			},
 		},
 		{
 			Factory:  resourceResourcePolicy,
@@ -236,96 +186,66 @@
 			Factory:  resourceService,
 			TypeName: "aws_vpclattice_service",
 			Name:     "Service",
-<<<<<<< HEAD
-			Tags: &inttypes.ServicePackageResourceTags{
-				IdentifierAttribute: names.AttrARN,
-			},
-			Region: &inttypes.ServicePackageResourceRegion{
-				IsGlobal:                      false,
-				IsOverrideEnabled:             true,
-				IsValidateOverrideInPartition: true,
-			},
-=======
-			Tags: unique.Make(types.ServicePackageResourceTags{
-				IdentifierAttribute: names.AttrARN,
-			}),
->>>>>>> 45438b17
+			Tags: unique.Make(inttypes.ServicePackageResourceTags{
+				IdentifierAttribute: names.AttrARN,
+			}),
+			Region: &inttypes.ServicePackageResourceRegion{
+				IsGlobal:                      false,
+				IsOverrideEnabled:             true,
+				IsValidateOverrideInPartition: true,
+			},
 		},
 		{
 			Factory:  resourceServiceNetwork,
 			TypeName: "aws_vpclattice_service_network",
 			Name:     "Service Network",
-<<<<<<< HEAD
-			Tags: &inttypes.ServicePackageResourceTags{
-				IdentifierAttribute: names.AttrARN,
-			},
-			Region: &inttypes.ServicePackageResourceRegion{
-				IsGlobal:                      false,
-				IsOverrideEnabled:             true,
-				IsValidateOverrideInPartition: true,
-			},
-=======
-			Tags: unique.Make(types.ServicePackageResourceTags{
-				IdentifierAttribute: names.AttrARN,
-			}),
->>>>>>> 45438b17
+			Tags: unique.Make(inttypes.ServicePackageResourceTags{
+				IdentifierAttribute: names.AttrARN,
+			}),
+			Region: &inttypes.ServicePackageResourceRegion{
+				IsGlobal:                      false,
+				IsOverrideEnabled:             true,
+				IsValidateOverrideInPartition: true,
+			},
 		},
 		{
 			Factory:  resourceServiceNetworkServiceAssociation,
 			TypeName: "aws_vpclattice_service_network_service_association",
 			Name:     "Service Network Service Association",
-<<<<<<< HEAD
-			Tags: &inttypes.ServicePackageResourceTags{
-				IdentifierAttribute: names.AttrARN,
-			},
-			Region: &inttypes.ServicePackageResourceRegion{
-				IsGlobal:                      false,
-				IsOverrideEnabled:             true,
-				IsValidateOverrideInPartition: true,
-			},
-=======
-			Tags: unique.Make(types.ServicePackageResourceTags{
-				IdentifierAttribute: names.AttrARN,
-			}),
->>>>>>> 45438b17
+			Tags: unique.Make(inttypes.ServicePackageResourceTags{
+				IdentifierAttribute: names.AttrARN,
+			}),
+			Region: &inttypes.ServicePackageResourceRegion{
+				IsGlobal:                      false,
+				IsOverrideEnabled:             true,
+				IsValidateOverrideInPartition: true,
+			},
 		},
 		{
 			Factory:  resourceServiceNetworkVPCAssociation,
 			TypeName: "aws_vpclattice_service_network_vpc_association",
 			Name:     "Service Network VPC Association",
-<<<<<<< HEAD
-			Tags: &inttypes.ServicePackageResourceTags{
-				IdentifierAttribute: names.AttrARN,
-			},
-			Region: &inttypes.ServicePackageResourceRegion{
-				IsGlobal:                      false,
-				IsOverrideEnabled:             true,
-				IsValidateOverrideInPartition: true,
-			},
-=======
-			Tags: unique.Make(types.ServicePackageResourceTags{
-				IdentifierAttribute: names.AttrARN,
-			}),
->>>>>>> 45438b17
+			Tags: unique.Make(inttypes.ServicePackageResourceTags{
+				IdentifierAttribute: names.AttrARN,
+			}),
+			Region: &inttypes.ServicePackageResourceRegion{
+				IsGlobal:                      false,
+				IsOverrideEnabled:             true,
+				IsValidateOverrideInPartition: true,
+			},
 		},
 		{
 			Factory:  resourceTargetGroup,
 			TypeName: "aws_vpclattice_target_group",
 			Name:     "Target Group",
-<<<<<<< HEAD
-			Tags: &inttypes.ServicePackageResourceTags{
-				IdentifierAttribute: names.AttrARN,
-			},
-			Region: &inttypes.ServicePackageResourceRegion{
-				IsGlobal:                      false,
-				IsOverrideEnabled:             true,
-				IsValidateOverrideInPartition: true,
-			},
-=======
-			Tags: unique.Make(types.ServicePackageResourceTags{
-				IdentifierAttribute: names.AttrARN,
-			}),
->>>>>>> 45438b17
+			Tags: unique.Make(inttypes.ServicePackageResourceTags{
+				IdentifierAttribute: names.AttrARN,
+			}),
+			Region: &inttypes.ServicePackageResourceRegion{
+				IsGlobal:                      false,
+				IsOverrideEnabled:             true,
+				IsValidateOverrideInPartition: true,
+			},
 		},
 		{
 			Factory:  resourceTargetGroupAttachment,
