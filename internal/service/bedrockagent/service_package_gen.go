--- conflicted
+++ resolved
@@ -22,17 +22,10 @@
 			Factory:  newDataSourceAgentVersions,
 			TypeName: "aws_bedrockagent_agent_versions",
 			Name:     "Agent Versions",
-<<<<<<< HEAD
-			Region: &itypes.ServicePackageResourceRegion{
-				IsGlobal:                      false,
+			Region: unique.Make(inttypes.ServicePackageResourceRegion{
 				IsOverrideEnabled:             true,
 				IsValidateOverrideInPartition: true,
-			},
-=======
-			Region: unique.Make(inttypes.ServicePackageResourceRegion{
-				IsOverrideEnabled: false,
 			}),
->>>>>>> f69f8d8f
 		},
 	}
 }
@@ -45,35 +38,20 @@
 			Name:     "Agent",
 			Tags: unique.Make(inttypes.ServicePackageResourceTags{
 				IdentifierAttribute: "agent_arn",
-<<<<<<< HEAD
-			},
-			Region: &itypes.ServicePackageResourceRegion{
-				IsGlobal:                      false,
+			}),
+			Region: unique.Make(inttypes.ServicePackageResourceRegion{
 				IsOverrideEnabled:             true,
 				IsValidateOverrideInPartition: true,
-			},
-=======
 			}),
-			Region: unique.Make(inttypes.ServicePackageResourceRegion{
-				IsOverrideEnabled: false,
-			}),
->>>>>>> f69f8d8f
 		},
 		{
 			Factory:  newAgentActionGroupResource,
 			TypeName: "aws_bedrockagent_agent_action_group",
 			Name:     "Agent Action Group",
-<<<<<<< HEAD
-			Region: &itypes.ServicePackageResourceRegion{
-				IsGlobal:                      false,
+			Region: unique.Make(inttypes.ServicePackageResourceRegion{
 				IsOverrideEnabled:             true,
 				IsValidateOverrideInPartition: true,
-			},
-=======
-			Region: unique.Make(inttypes.ServicePackageResourceRegion{
-				IsOverrideEnabled: false,
 			}),
->>>>>>> f69f8d8f
 		},
 		{
 			Factory:  newAgentAliasResource,
@@ -81,67 +59,38 @@
 			Name:     "Agent Alias",
 			Tags: unique.Make(inttypes.ServicePackageResourceTags{
 				IdentifierAttribute: "agent_alias_arn",
-<<<<<<< HEAD
-			},
-			Region: &itypes.ServicePackageResourceRegion{
-				IsGlobal:                      false,
+			}),
+			Region: unique.Make(inttypes.ServicePackageResourceRegion{
 				IsOverrideEnabled:             true,
 				IsValidateOverrideInPartition: true,
-			},
-=======
 			}),
-			Region: unique.Make(inttypes.ServicePackageResourceRegion{
-				IsOverrideEnabled: false,
-			}),
->>>>>>> f69f8d8f
 		},
 		{
 			Factory:  newAgentCollaboratorResource,
 			TypeName: "aws_bedrockagent_agent_collaborator",
 			Name:     "Agent Collaborator",
-<<<<<<< HEAD
-			Region: &itypes.ServicePackageResourceRegion{
-				IsGlobal:                      false,
+			Region: unique.Make(inttypes.ServicePackageResourceRegion{
 				IsOverrideEnabled:             true,
 				IsValidateOverrideInPartition: true,
-			},
-=======
-			Region: unique.Make(inttypes.ServicePackageResourceRegion{
-				IsOverrideEnabled: false,
 			}),
->>>>>>> f69f8d8f
 		},
 		{
 			Factory:  newAgentKnowledgeBaseAssociationResource,
 			TypeName: "aws_bedrockagent_agent_knowledge_base_association",
 			Name:     "Agent Knowledge Base Association",
-<<<<<<< HEAD
-			Region: &itypes.ServicePackageResourceRegion{
-				IsGlobal:                      false,
+			Region: unique.Make(inttypes.ServicePackageResourceRegion{
 				IsOverrideEnabled:             true,
 				IsValidateOverrideInPartition: true,
-			},
-=======
-			Region: unique.Make(inttypes.ServicePackageResourceRegion{
-				IsOverrideEnabled: false,
 			}),
->>>>>>> f69f8d8f
 		},
 		{
 			Factory:  newDataSourceResource,
 			TypeName: "aws_bedrockagent_data_source",
 			Name:     "Data Source",
-<<<<<<< HEAD
-			Region: &itypes.ServicePackageResourceRegion{
-				IsGlobal:                      false,
+			Region: unique.Make(inttypes.ServicePackageResourceRegion{
 				IsOverrideEnabled:             true,
 				IsValidateOverrideInPartition: true,
-			},
-=======
-			Region: unique.Make(inttypes.ServicePackageResourceRegion{
-				IsOverrideEnabled: false,
 			}),
->>>>>>> f69f8d8f
 		},
 		{
 			Factory:  newKnowledgeBaseResource,
@@ -149,19 +98,11 @@
 			Name:     "Knowledge Base",
 			Tags: unique.Make(inttypes.ServicePackageResourceTags{
 				IdentifierAttribute: names.AttrARN,
-<<<<<<< HEAD
-			},
-			Region: &itypes.ServicePackageResourceRegion{
-				IsGlobal:                      false,
+			}),
+			Region: unique.Make(inttypes.ServicePackageResourceRegion{
 				IsOverrideEnabled:             true,
 				IsValidateOverrideInPartition: true,
-			},
-=======
 			}),
-			Region: unique.Make(inttypes.ServicePackageResourceRegion{
-				IsOverrideEnabled: false,
-			}),
->>>>>>> f69f8d8f
 		},
 	}
 }
