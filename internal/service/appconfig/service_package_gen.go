// Code generated by internal/generate/servicepackage/main.go; DO NOT EDIT.

package appconfig

import (
	"context"
	"unique"

	"github.com/aws/aws-sdk-go-v2/aws"
	"github.com/aws/aws-sdk-go-v2/service/appconfig"
	"github.com/hashicorp/terraform-plugin-log/tflog"
	"github.com/hashicorp/terraform-provider-aws/internal/conns"
	inttypes "github.com/hashicorp/terraform-provider-aws/internal/types"
	"github.com/hashicorp/terraform-provider-aws/names"
)

type servicePackage struct{}

func (p *servicePackage) FrameworkDataSources(ctx context.Context) []*inttypes.ServicePackageFrameworkDataSource {
	return []*inttypes.ServicePackageFrameworkDataSource{}
}

func (p *servicePackage) FrameworkResources(ctx context.Context) []*inttypes.ServicePackageFrameworkResource {
	return []*inttypes.ServicePackageFrameworkResource{
		{
			Factory:  newEnvironmentResource,
			TypeName: "aws_appconfig_environment",
			Name:     "Environment",
<<<<<<< HEAD
			Tags: &inttypes.ServicePackageResourceTags{
				IdentifierAttribute: names.AttrARN,
			},
			Region: &inttypes.ServicePackageResourceRegion{
				IsGlobal:          false,
				IsOverrideEnabled: false,
			},
=======
			Tags: unique.Make(types.ServicePackageResourceTags{
				IdentifierAttribute: names.AttrARN,
			}),
>>>>>>> 45438b17
		},
	}
}

func (p *servicePackage) SDKDataSources(ctx context.Context) []*inttypes.ServicePackageSDKDataSource {
	return []*inttypes.ServicePackageSDKDataSource{
		{
			Factory:  dataSourceConfigurationProfile,
			TypeName: "aws_appconfig_configuration_profile",
			Name:     "Configuration Profile",
<<<<<<< HEAD
			Tags: &inttypes.ServicePackageResourceTags{
				IdentifierAttribute: names.AttrARN,
			},
			Region: &inttypes.ServicePackageResourceRegion{
				IsGlobal:                      false,
				IsOverrideEnabled:             true,
				IsValidateOverrideInPartition: true,
			},
=======
			Tags: unique.Make(types.ServicePackageResourceTags{
				IdentifierAttribute: names.AttrARN,
			}),
>>>>>>> 45438b17
		},
		{
			Factory:  dataSourceConfigurationProfiles,
			TypeName: "aws_appconfig_configuration_profiles",
			Name:     "Configuration Profiles",
			Region: &inttypes.ServicePackageResourceRegion{
				IsGlobal:                      false,
				IsOverrideEnabled:             true,
				IsValidateOverrideInPartition: true,
			},
		},
		{
			Factory:  dataSourceEnvironment,
			TypeName: "aws_appconfig_environment",
			Name:     "Environment",
<<<<<<< HEAD
			Tags: &inttypes.ServicePackageResourceTags{
				IdentifierAttribute: names.AttrARN,
			},
			Region: &inttypes.ServicePackageResourceRegion{
				IsGlobal:                      false,
				IsOverrideEnabled:             true,
				IsValidateOverrideInPartition: true,
			},
=======
			Tags: unique.Make(types.ServicePackageResourceTags{
				IdentifierAttribute: names.AttrARN,
			}),
>>>>>>> 45438b17
		},
		{
			Factory:  dataSourceEnvironments,
			TypeName: "aws_appconfig_environments",
			Name:     "Environments",
			Region: &inttypes.ServicePackageResourceRegion{
				IsGlobal:                      false,
				IsOverrideEnabled:             true,
				IsValidateOverrideInPartition: true,
			},
		},
	}
}

func (p *servicePackage) SDKResources(ctx context.Context) []*inttypes.ServicePackageSDKResource {
	return []*inttypes.ServicePackageSDKResource{
		{
			Factory:  resourceApplication,
			TypeName: "aws_appconfig_application",
			Name:     "Application",
<<<<<<< HEAD
			Tags: &inttypes.ServicePackageResourceTags{
				IdentifierAttribute: names.AttrARN,
			},
			Region: &inttypes.ServicePackageResourceRegion{
				IsGlobal:                      false,
				IsOverrideEnabled:             true,
				IsValidateOverrideInPartition: true,
			},
=======
			Tags: unique.Make(types.ServicePackageResourceTags{
				IdentifierAttribute: names.AttrARN,
			}),
>>>>>>> 45438b17
		},
		{
			Factory:  resourceConfigurationProfile,
			TypeName: "aws_appconfig_configuration_profile",
			Name:     "Configuration Profile",
<<<<<<< HEAD
			Tags: &inttypes.ServicePackageResourceTags{
				IdentifierAttribute: names.AttrARN,
			},
			Region: &inttypes.ServicePackageResourceRegion{
				IsGlobal:                      false,
				IsOverrideEnabled:             true,
				IsValidateOverrideInPartition: true,
			},
=======
			Tags: unique.Make(types.ServicePackageResourceTags{
				IdentifierAttribute: names.AttrARN,
			}),
>>>>>>> 45438b17
		},
		{
			Factory:  resourceDeployment,
			TypeName: "aws_appconfig_deployment",
			Name:     "Deployment",
<<<<<<< HEAD
			Tags: &inttypes.ServicePackageResourceTags{
				IdentifierAttribute: names.AttrARN,
			},
			Region: &inttypes.ServicePackageResourceRegion{
				IsGlobal:                      false,
				IsOverrideEnabled:             true,
				IsValidateOverrideInPartition: true,
			},
=======
			Tags: unique.Make(types.ServicePackageResourceTags{
				IdentifierAttribute: names.AttrARN,
			}),
>>>>>>> 45438b17
		},
		{
			Factory:  resourceDeploymentStrategy,
			TypeName: "aws_appconfig_deployment_strategy",
			Name:     "Deployment Strategy",
<<<<<<< HEAD
			Tags: &inttypes.ServicePackageResourceTags{
				IdentifierAttribute: names.AttrARN,
			},
			Region: &inttypes.ServicePackageResourceRegion{
				IsGlobal:                      false,
				IsOverrideEnabled:             true,
				IsValidateOverrideInPartition: true,
			},
=======
			Tags: unique.Make(types.ServicePackageResourceTags{
				IdentifierAttribute: names.AttrARN,
			}),
>>>>>>> 45438b17
		},
		{
			Factory:  resourceExtension,
			TypeName: "aws_appconfig_extension",
			Name:     "Extension",
<<<<<<< HEAD
			Tags: &inttypes.ServicePackageResourceTags{
				IdentifierAttribute: names.AttrARN,
			},
			Region: &inttypes.ServicePackageResourceRegion{
				IsGlobal:                      false,
				IsOverrideEnabled:             true,
				IsValidateOverrideInPartition: true,
			},
=======
			Tags: unique.Make(types.ServicePackageResourceTags{
				IdentifierAttribute: names.AttrARN,
			}),
>>>>>>> 45438b17
		},
		{
			Factory:  resourceExtensionAssociation,
			TypeName: "aws_appconfig_extension_association",
			Name:     "Extension Association",
			Region: &inttypes.ServicePackageResourceRegion{
				IsGlobal:                      false,
				IsOverrideEnabled:             true,
				IsValidateOverrideInPartition: true,
			},
		},
		{
			Factory:  resourceHostedConfigurationVersion,
			TypeName: "aws_appconfig_hosted_configuration_version",
			Name:     "Hosted Configuration Version",
			Region: &inttypes.ServicePackageResourceRegion{
				IsGlobal:                      false,
				IsOverrideEnabled:             true,
				IsValidateOverrideInPartition: true,
			},
		},
	}
}

func (p *servicePackage) ServicePackageName() string {
	return names.AppConfig
}

// NewClient returns a new AWS SDK for Go v2 client for this service package's AWS API.
func (p *servicePackage) NewClient(ctx context.Context, config map[string]any) (*appconfig.Client, error) {
	cfg := *(config["aws_sdkv2_config"].(*aws.Config))
	optFns := []func(*appconfig.Options){
		appconfig.WithEndpointResolverV2(newEndpointResolverV2()),
		withBaseEndpoint(config[names.AttrEndpoint].(string)),
		func(o *appconfig.Options) {
			if region := config[names.AttrRegion].(string); o.Region != region {
				tflog.Info(ctx, "overriding provider-configured AWS API region", map[string]any{
					"service":         p.ServicePackageName(),
					"original_region": o.Region,
					"override_region": region,
				})
				o.Region = region
			}
		},
		withExtraOptions(ctx, p, config),
	}

	return appconfig.NewFromConfig(cfg, optFns...), nil
}

// withExtraOptions returns a functional option that allows this service package to specify extra API client options.
// This option is always called after any generated options.
func withExtraOptions(ctx context.Context, sp conns.ServicePackage, config map[string]any) func(*appconfig.Options) {
	if v, ok := sp.(interface {
		withExtraOptions(context.Context, map[string]any) []func(*appconfig.Options)
	}); ok {
		optFns := v.withExtraOptions(ctx, config)

		return func(o *appconfig.Options) {
			for _, optFn := range optFns {
				optFn(o)
			}
		}
	}

	return func(*appconfig.Options) {}
}

func ServicePackage(ctx context.Context) conns.ServicePackage {
	return &servicePackage{}
}<|MERGE_RESOLUTION|>--- conflicted
+++ resolved
@@ -26,19 +26,13 @@
 			Factory:  newEnvironmentResource,
 			TypeName: "aws_appconfig_environment",
 			Name:     "Environment",
-<<<<<<< HEAD
-			Tags: &inttypes.ServicePackageResourceTags{
-				IdentifierAttribute: names.AttrARN,
-			},
+			Tags: unique.Make(inttypes.ServicePackageResourceTags{
+				IdentifierAttribute: names.AttrARN,
+			}),
 			Region: &inttypes.ServicePackageResourceRegion{
 				IsGlobal:          false,
 				IsOverrideEnabled: false,
 			},
-=======
-			Tags: unique.Make(types.ServicePackageResourceTags{
-				IdentifierAttribute: names.AttrARN,
-			}),
->>>>>>> 45438b17
 		},
 	}
 }
@@ -49,20 +43,14 @@
 			Factory:  dataSourceConfigurationProfile,
 			TypeName: "aws_appconfig_configuration_profile",
 			Name:     "Configuration Profile",
-<<<<<<< HEAD
-			Tags: &inttypes.ServicePackageResourceTags{
-				IdentifierAttribute: names.AttrARN,
-			},
-			Region: &inttypes.ServicePackageResourceRegion{
-				IsGlobal:                      false,
-				IsOverrideEnabled:             true,
-				IsValidateOverrideInPartition: true,
-			},
-=======
-			Tags: unique.Make(types.ServicePackageResourceTags{
-				IdentifierAttribute: names.AttrARN,
-			}),
->>>>>>> 45438b17
+			Tags: unique.Make(inttypes.ServicePackageResourceTags{
+				IdentifierAttribute: names.AttrARN,
+			}),
+			Region: &inttypes.ServicePackageResourceRegion{
+				IsGlobal:                      false,
+				IsOverrideEnabled:             true,
+				IsValidateOverrideInPartition: true,
+			},
 		},
 		{
 			Factory:  dataSourceConfigurationProfiles,
@@ -78,20 +66,14 @@
 			Factory:  dataSourceEnvironment,
 			TypeName: "aws_appconfig_environment",
 			Name:     "Environment",
-<<<<<<< HEAD
-			Tags: &inttypes.ServicePackageResourceTags{
-				IdentifierAttribute: names.AttrARN,
-			},
-			Region: &inttypes.ServicePackageResourceRegion{
-				IsGlobal:                      false,
-				IsOverrideEnabled:             true,
-				IsValidateOverrideInPartition: true,
-			},
-=======
-			Tags: unique.Make(types.ServicePackageResourceTags{
-				IdentifierAttribute: names.AttrARN,
-			}),
->>>>>>> 45438b17
+			Tags: unique.Make(inttypes.ServicePackageResourceTags{
+				IdentifierAttribute: names.AttrARN,
+			}),
+			Region: &inttypes.ServicePackageResourceRegion{
+				IsGlobal:                      false,
+				IsOverrideEnabled:             true,
+				IsValidateOverrideInPartition: true,
+			},
 		},
 		{
 			Factory:  dataSourceEnvironments,
@@ -112,96 +94,66 @@
 			Factory:  resourceApplication,
 			TypeName: "aws_appconfig_application",
 			Name:     "Application",
-<<<<<<< HEAD
-			Tags: &inttypes.ServicePackageResourceTags{
-				IdentifierAttribute: names.AttrARN,
-			},
-			Region: &inttypes.ServicePackageResourceRegion{
-				IsGlobal:                      false,
-				IsOverrideEnabled:             true,
-				IsValidateOverrideInPartition: true,
-			},
-=======
-			Tags: unique.Make(types.ServicePackageResourceTags{
-				IdentifierAttribute: names.AttrARN,
-			}),
->>>>>>> 45438b17
+			Tags: unique.Make(inttypes.ServicePackageResourceTags{
+				IdentifierAttribute: names.AttrARN,
+			}),
+			Region: &inttypes.ServicePackageResourceRegion{
+				IsGlobal:                      false,
+				IsOverrideEnabled:             true,
+				IsValidateOverrideInPartition: true,
+			},
 		},
 		{
 			Factory:  resourceConfigurationProfile,
 			TypeName: "aws_appconfig_configuration_profile",
 			Name:     "Configuration Profile",
-<<<<<<< HEAD
-			Tags: &inttypes.ServicePackageResourceTags{
-				IdentifierAttribute: names.AttrARN,
-			},
-			Region: &inttypes.ServicePackageResourceRegion{
-				IsGlobal:                      false,
-				IsOverrideEnabled:             true,
-				IsValidateOverrideInPartition: true,
-			},
-=======
-			Tags: unique.Make(types.ServicePackageResourceTags{
-				IdentifierAttribute: names.AttrARN,
-			}),
->>>>>>> 45438b17
+			Tags: unique.Make(inttypes.ServicePackageResourceTags{
+				IdentifierAttribute: names.AttrARN,
+			}),
+			Region: &inttypes.ServicePackageResourceRegion{
+				IsGlobal:                      false,
+				IsOverrideEnabled:             true,
+				IsValidateOverrideInPartition: true,
+			},
 		},
 		{
 			Factory:  resourceDeployment,
 			TypeName: "aws_appconfig_deployment",
 			Name:     "Deployment",
-<<<<<<< HEAD
-			Tags: &inttypes.ServicePackageResourceTags{
-				IdentifierAttribute: names.AttrARN,
-			},
-			Region: &inttypes.ServicePackageResourceRegion{
-				IsGlobal:                      false,
-				IsOverrideEnabled:             true,
-				IsValidateOverrideInPartition: true,
-			},
-=======
-			Tags: unique.Make(types.ServicePackageResourceTags{
-				IdentifierAttribute: names.AttrARN,
-			}),
->>>>>>> 45438b17
+			Tags: unique.Make(inttypes.ServicePackageResourceTags{
+				IdentifierAttribute: names.AttrARN,
+			}),
+			Region: &inttypes.ServicePackageResourceRegion{
+				IsGlobal:                      false,
+				IsOverrideEnabled:             true,
+				IsValidateOverrideInPartition: true,
+			},
 		},
 		{
 			Factory:  resourceDeploymentStrategy,
 			TypeName: "aws_appconfig_deployment_strategy",
 			Name:     "Deployment Strategy",
-<<<<<<< HEAD
-			Tags: &inttypes.ServicePackageResourceTags{
-				IdentifierAttribute: names.AttrARN,
-			},
-			Region: &inttypes.ServicePackageResourceRegion{
-				IsGlobal:                      false,
-				IsOverrideEnabled:             true,
-				IsValidateOverrideInPartition: true,
-			},
-=======
-			Tags: unique.Make(types.ServicePackageResourceTags{
-				IdentifierAttribute: names.AttrARN,
-			}),
->>>>>>> 45438b17
+			Tags: unique.Make(inttypes.ServicePackageResourceTags{
+				IdentifierAttribute: names.AttrARN,
+			}),
+			Region: &inttypes.ServicePackageResourceRegion{
+				IsGlobal:                      false,
+				IsOverrideEnabled:             true,
+				IsValidateOverrideInPartition: true,
+			},
 		},
 		{
 			Factory:  resourceExtension,
 			TypeName: "aws_appconfig_extension",
 			Name:     "Extension",
-<<<<<<< HEAD
-			Tags: &inttypes.ServicePackageResourceTags{
-				IdentifierAttribute: names.AttrARN,
-			},
-			Region: &inttypes.ServicePackageResourceRegion{
-				IsGlobal:                      false,
-				IsOverrideEnabled:             true,
-				IsValidateOverrideInPartition: true,
-			},
-=======
-			Tags: unique.Make(types.ServicePackageResourceTags{
-				IdentifierAttribute: names.AttrARN,
-			}),
->>>>>>> 45438b17
+			Tags: unique.Make(inttypes.ServicePackageResourceTags{
+				IdentifierAttribute: names.AttrARN,
+			}),
+			Region: &inttypes.ServicePackageResourceRegion{
+				IsGlobal:                      false,
+				IsOverrideEnabled:             true,
+				IsValidateOverrideInPartition: true,
+			},
 		},
 		{
 			Factory:  resourceExtensionAssociation,
