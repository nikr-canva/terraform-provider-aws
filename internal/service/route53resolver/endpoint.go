package route53resolver

import (
	"bytes"
	"context"
	"errors"
	"fmt"
	"log"
	"time"

	"github.com/aws/aws-sdk-go/aws"
	"github.com/aws/aws-sdk-go/service/route53resolver"
	"github.com/hashicorp/aws-sdk-go-base/v2/awsv1shim/v2/tfawserr"
	"github.com/hashicorp/terraform-plugin-sdk/v2/diag"
	"github.com/hashicorp/terraform-plugin-sdk/v2/helper/id"
	"github.com/hashicorp/terraform-plugin-sdk/v2/helper/retry"
	"github.com/hashicorp/terraform-plugin-sdk/v2/helper/schema"
	"github.com/hashicorp/terraform-plugin-sdk/v2/helper/validation"
	"github.com/hashicorp/terraform-provider-aws/internal/conns"
	"github.com/hashicorp/terraform-provider-aws/internal/create"
	"github.com/hashicorp/terraform-provider-aws/internal/flex"
	tftags "github.com/hashicorp/terraform-provider-aws/internal/tags"
	"github.com/hashicorp/terraform-provider-aws/internal/tfresource"
	"github.com/hashicorp/terraform-provider-aws/internal/verify"
	"github.com/hashicorp/terraform-provider-aws/names"
)

// @SDKResource("aws_route53_resolver_endpoint", name="Endpoint")
// @Tags(identifierAttribute="arn")
func ResourceEndpoint() *schema.Resource {
	return &schema.Resource{
		CreateWithoutTimeout: resourceEndpointCreate,
		ReadWithoutTimeout:   resourceEndpointRead,
		UpdateWithoutTimeout: resourceEndpointUpdate,
		DeleteWithoutTimeout: resourceEndpointDelete,

		Importer: &schema.ResourceImporter{
			StateContext: schema.ImportStatePassthroughContext,
		},

		Schema: map[string]*schema.Schema{
			"arn": {
				Type:     schema.TypeString,
				Computed: true,
			},
			"direction": {
				Type:         schema.TypeString,
				Required:     true,
				ForceNew:     true,
				ValidateFunc: validation.StringInSlice(route53resolver.ResolverEndpointDirection_Values(), false),
			},
			"host_vpc_id": {
				Type:     schema.TypeString,
				Computed: true,
			},
			"ip_address": {
				Type:     schema.TypeSet,
				Required: true,
				MinItems: 2,
				MaxItems: 10,
				Elem: &schema.Resource{
					Schema: map[string]*schema.Schema{
						"ip": {
							Type:         schema.TypeString,
							Optional:     true,
							Computed:     true,
							ValidateFunc: validation.IsIPAddress,
						},
						"ipv6": {
							Type:         schema.TypeString,
							Optional:     true,
							Computed:     true,
							ValidateFunc: validation.IsIPv6Address,
						},
						"ip_id": {
							Type:     schema.TypeString,
							Computed: true,
						},
						"subnet_id": {
							Type:     schema.TypeString,
							Required: true,
						},
					},
				},
				Set: endpointHashIPAddress,
			},
			"resolver_endpoint_type": {
				Type:         schema.TypeString,
				Optional:     true,
				ValidateFunc: validation.StringInSlice(route53resolver.ResolverEndpointType_Values(), false),
			},
			"name": {
				Type:         schema.TypeString,
				Optional:     true,
				ValidateFunc: validResolverName,
			},
			"security_group_ids": {
				Type:     schema.TypeSet,
				Required: true,
				ForceNew: true,
				MinItems: 1,
				MaxItems: 64,
				Elem:     &schema.Schema{Type: schema.TypeString},
			},
			names.AttrTags:    tftags.TagsSchema(),
			names.AttrTagsAll: tftags.TagsSchemaComputed(),
		},

		Timeouts: &schema.ResourceTimeout{
			Create: schema.DefaultTimeout(10 * time.Minute),
			Update: schema.DefaultTimeout(10 * time.Minute),
			Delete: schema.DefaultTimeout(10 * time.Minute),
		},

		CustomizeDiff: verify.SetTagsDiff,
	}
}

func resourceEndpointCreate(ctx context.Context, d *schema.ResourceData, meta interface{}) diag.Diagnostics {
	conn := meta.(*conns.AWSClient).Route53ResolverConn()

	input := &route53resolver.CreateResolverEndpointInput{
<<<<<<< HEAD
		CreatorRequestId:     aws.String(id.PrefixedUniqueId("tf-r53-resolver-endpoint-")),
		Direction:            aws.String(d.Get("direction").(string)),
		ResolverEndpointType: aws.String(d.Get("resolver_endpoint_type").(string)),
		IpAddresses:          expandEndpointIPAddresses(d.Get("ip_address").(*schema.Set)),
		SecurityGroupIds:     flex.ExpandStringSet(d.Get("security_group_ids").(*schema.Set)),
=======
		CreatorRequestId: aws.String(id.PrefixedUniqueId("tf-r53-resolver-endpoint-")),
		Direction:        aws.String(d.Get("direction").(string)),
		IpAddresses:      expandEndpointIPAddresses(d.Get("ip_address").(*schema.Set)),
		SecurityGroupIds: flex.ExpandStringSet(d.Get("security_group_ids").(*schema.Set)),
		Tags:             GetTagsIn(ctx),
>>>>>>> 0fdfb088
	}

	if v, ok := d.GetOk("name"); ok {
		input.Name = aws.String(v.(string))
	}

	output, err := conn.CreateResolverEndpointWithContext(ctx, input)

	if err != nil {
		return diag.Errorf("creating Route53 Resolver Endpoint: %s", err)
	}

	d.SetId(aws.StringValue(output.ResolverEndpoint.Id))

	if _, err := waitEndpointCreated(ctx, conn, d.Id(), d.Timeout(schema.TimeoutCreate)); err != nil {
		return diag.Errorf("waiting for Route53 Resolver Endpoint (%s) create: %s", d.Id(), err)
	}

	return resourceEndpointRead(ctx, d, meta)
}

func resourceEndpointRead(ctx context.Context, d *schema.ResourceData, meta interface{}) diag.Diagnostics {
	conn := meta.(*conns.AWSClient).Route53ResolverConn()

	ep, err := FindResolverEndpointByID(ctx, conn, d.Id())

	if !d.IsNewResource() && tfresource.NotFound(err) {
		log.Printf("[WARN] Route53 Resolver Endpoint (%s) not found, removing from state", d.Id())
		d.SetId("")
		return nil
	}

	if err != nil {
		return diag.Errorf("reading Route53 Resolver Endpoint (%s): %s", d.Id(), err)
	}

	arn := aws.StringValue(ep.Arn)
	d.Set("arn", arn)
	d.Set("direction", ep.Direction)
	d.Set("resolver_endpoint_type", ep.ResolverEndpointType)
	d.Set("host_vpc_id", ep.HostVPCId)
	d.Set("name", ep.Name)
	d.Set("security_group_ids", aws.StringValueSlice(ep.SecurityGroupIds))

	ipAddresses, err := findResolverEndpointIPAddressesByID(ctx, conn, d.Id())

	if err != nil {
		return diag.Errorf("listing Route53 Resolver Endpoint (%s) IP addresses: %s", d.Id(), err)
	}

	if err := d.Set("ip_address", schema.NewSet(endpointHashIPAddress, flattenEndpointIPAddresses(ipAddresses))); err != nil {
		return diag.Errorf("setting ip_address: %s", err)
	}

	return nil
}

func resourceEndpointUpdate(ctx context.Context, d *schema.ResourceData, meta interface{}) diag.Diagnostics {
	conn := meta.(*conns.AWSClient).Route53ResolverConn()

	if d.HasChange("name") {
		_, err := conn.UpdateResolverEndpointWithContext(ctx, &route53resolver.UpdateResolverEndpointInput{
			Name:               aws.String(d.Get("name").(string)),
			ResolverEndpointId: aws.String(d.Id()),
		})

		if err != nil {
			return diag.Errorf("updating Route53 Resolver Endpoint (%s): %s", d.Id(), err)
		}

		if _, err := waitEndpointUpdated(ctx, conn, d.Id(), d.Timeout(schema.TimeoutUpdate)); err != nil {
			return diag.Errorf("waiting for Route53 Resolver Endpoint (%s) update: %s", d.Id(), err)
		}
	}

	if d.HasChange("ip_address") {
		oraw, nraw := d.GetChange("ip_address")
		o := oraw.(*schema.Set)
		n := nraw.(*schema.Set)
		del := o.Difference(n).List()
		add := n.Difference(o).List()

		// Add new before deleting old so number of IP addresses doesn't drop below 2.
		for _, v := range add {
			_, err := conn.AssociateResolverEndpointIpAddressWithContext(ctx, &route53resolver.AssociateResolverEndpointIpAddressInput{
				IpAddress:          expandEndpointIPAddressUpdate(v),
				ResolverEndpointId: aws.String(d.Id()),
			})

			if err != nil {
				return diag.Errorf("associating Route53 Resolver Endpoint (%s) IP address: %s", d.Id(), err)
			}

			if _, err := waitEndpointUpdated(ctx, conn, d.Id(), d.Timeout(schema.TimeoutUpdate)); err != nil {
				return diag.Errorf("waiting for Route53 Resolver Endpoint (%s) update: %s", d.Id(), err)
			}
		}

		for _, v := range del {
			_, err := conn.DisassociateResolverEndpointIpAddressWithContext(ctx, &route53resolver.DisassociateResolverEndpointIpAddressInput{
				IpAddress:          expandEndpointIPAddressUpdate(v),
				ResolverEndpointId: aws.String(d.Id()),
			})

			if err != nil {
				return diag.Errorf("disassociating Route53 Resolver Endpoint (%s) IP address: %s", d.Id(), err)
			}

			if _, err := waitEndpointUpdated(ctx, conn, d.Id(), d.Timeout(schema.TimeoutUpdate)); err != nil {
				return diag.Errorf("waiting for Route53 Resolver Endpoint (%s) update: %s", d.Id(), err)
			}
		}
	}

	return resourceEndpointRead(ctx, d, meta)
}

func resourceEndpointDelete(ctx context.Context, d *schema.ResourceData, meta interface{}) diag.Diagnostics {
	conn := meta.(*conns.AWSClient).Route53ResolverConn()

	log.Printf("[DEBUG] Deleting Route53 Resolver Endpoint: %s", d.Id())
	_, err := conn.DeleteResolverEndpointWithContext(ctx, &route53resolver.DeleteResolverEndpointInput{
		ResolverEndpointId: aws.String(d.Id()),
	})

	if tfawserr.ErrCodeEquals(err, route53resolver.ErrCodeResourceNotFoundException) {
		return nil
	}

	if err != nil {
		return diag.Errorf("deleting Route53 Resolver Endpoint (%s): %s", d.Id(), err)
	}

	if _, err := waitEndpointDeleted(ctx, conn, d.Id(), d.Timeout(schema.TimeoutDelete)); err != nil {
		return diag.Errorf("waiting for Route53 Resolver Endpoint (%s) delete: %s", d.Id(), err)
	}

	return nil
}

func FindResolverEndpointByID(ctx context.Context, conn *route53resolver.Route53Resolver, id string) (*route53resolver.ResolverEndpoint, error) {
	input := &route53resolver.GetResolverEndpointInput{
		ResolverEndpointId: aws.String(id),
	}

	output, err := conn.GetResolverEndpointWithContext(ctx, input)

	if tfawserr.ErrCodeEquals(err, route53resolver.ErrCodeResourceNotFoundException) {
		return nil, &retry.NotFoundError{
			LastError:   err,
			LastRequest: input,
		}
	}

	if err != nil {
		return nil, err
	}

	if output == nil || output.ResolverEndpoint == nil {
		return nil, tfresource.NewEmptyResultError(input)
	}

	return output.ResolverEndpoint, nil
}

func findResolverEndpointIPAddressesByID(ctx context.Context, conn *route53resolver.Route53Resolver, id string) ([]*route53resolver.IpAddressResponse, error) {
	input := &route53resolver.ListResolverEndpointIpAddressesInput{
		ResolverEndpointId: aws.String(id),
	}
	var output []*route53resolver.IpAddressResponse

	err := conn.ListResolverEndpointIpAddressesPagesWithContext(ctx, input, func(page *route53resolver.ListResolverEndpointIpAddressesOutput, lastPage bool) bool {
		if page == nil {
			return !lastPage
		}

		output = append(output, page.IpAddresses...)

		return !lastPage
	})

	if err != nil {
		return nil, err
	}

	return output, nil
}

func statusEndpoint(ctx context.Context, conn *route53resolver.Route53Resolver, id string) retry.StateRefreshFunc {
	return func() (interface{}, string, error) {
		output, err := FindResolverEndpointByID(ctx, conn, id)

		if tfresource.NotFound(err) {
			return nil, "", nil
		}

		if err != nil {
			return nil, "", err
		}

		return output, aws.StringValue(output.Status), nil
	}
}

func waitEndpointCreated(ctx context.Context, conn *route53resolver.Route53Resolver, id string, timeout time.Duration) (*route53resolver.ResolverEndpoint, error) {
	stateConf := &retry.StateChangeConf{
		Pending:    []string{route53resolver.ResolverEndpointStatusCreating},
		Target:     []string{route53resolver.ResolverEndpointStatusOperational},
		Refresh:    statusEndpoint(ctx, conn, id),
		Timeout:    timeout,
		Delay:      10 * time.Second,
		MinTimeout: 5 * time.Second,
	}

	outputRaw, err := stateConf.WaitForStateContext(ctx)

	if output, ok := outputRaw.(*route53resolver.ResolverEndpoint); ok {
		tfresource.SetLastError(err, errors.New(aws.StringValue(output.StatusMessage)))

		return output, err
	}

	return nil, err
}

func waitEndpointUpdated(ctx context.Context, conn *route53resolver.Route53Resolver, id string, timeout time.Duration) (*route53resolver.ResolverEndpoint, error) { //nolint:unparam
	stateConf := &retry.StateChangeConf{
		Pending:    []string{route53resolver.ResolverEndpointStatusUpdating},
		Target:     []string{route53resolver.ResolverEndpointStatusOperational},
		Refresh:    statusEndpoint(ctx, conn, id),
		Timeout:    timeout,
		Delay:      10 * time.Second,
		MinTimeout: 5 * time.Second,
	}

	outputRaw, err := stateConf.WaitForStateContext(ctx)

	if output, ok := outputRaw.(*route53resolver.ResolverEndpoint); ok {
		tfresource.SetLastError(err, errors.New(aws.StringValue(output.StatusMessage)))

		return output, err
	}

	return nil, err
}

func waitEndpointDeleted(ctx context.Context, conn *route53resolver.Route53Resolver, id string, timeout time.Duration) (*route53resolver.ResolverEndpoint, error) {
	stateConf := &retry.StateChangeConf{
		Pending:    []string{route53resolver.ResolverEndpointStatusDeleting},
		Target:     []string{},
		Refresh:    statusEndpoint(ctx, conn, id),
		Timeout:    timeout,
		Delay:      10 * time.Second,
		MinTimeout: 5 * time.Second,
	}

	outputRaw, err := stateConf.WaitForStateContext(ctx)

	if output, ok := outputRaw.(*route53resolver.ResolverEndpoint); ok {
		tfresource.SetLastError(err, errors.New(aws.StringValue(output.StatusMessage)))

		return output, err
	}

	return nil, err
}

func endpointHashIPAddress(v interface{}) int {
	var buf bytes.Buffer
	m := v.(map[string]interface{})
	buf.WriteString(fmt.Sprintf("%s-%s-", m["subnet_id"].(string), m["ip"].(string)))
	return create.StringHashcode(buf.String())
}

func expandEndpointIPAddressUpdate(vIpAddress interface{}) *route53resolver.IpAddressUpdate {
	ipAddressUpdate := &route53resolver.IpAddressUpdate{}

	mIpAddress := vIpAddress.(map[string]interface{})

	if vSubnetId, ok := mIpAddress["subnet_id"].(string); ok && vSubnetId != "" {
		ipAddressUpdate.SubnetId = aws.String(vSubnetId)
	}
	if vIp, ok := mIpAddress["ip"].(string); ok && vIp != "" {
		ipAddressUpdate.Ip = aws.String(vIp)
	}
	if vIpv6, ok := mIpAddress["ipv6"].(string); ok && vIpv6 != "" {
		ipAddressUpdate.Ipv6 = aws.String(vIpv6)
	}
	if vIpId, ok := mIpAddress["ip_id"].(string); ok && vIpId != "" {
		ipAddressUpdate.IpId = aws.String(vIpId)
	}

	return ipAddressUpdate
}

func expandEndpointIPAddresses(vIpAddresses *schema.Set) []*route53resolver.IpAddressRequest {
	ipAddressRequests := []*route53resolver.IpAddressRequest{}

	for _, vIpAddress := range vIpAddresses.List() {
		ipAddressRequest := &route53resolver.IpAddressRequest{}

		mIpAddress := vIpAddress.(map[string]interface{})

		if vSubnetId, ok := mIpAddress["subnet_id"].(string); ok && vSubnetId != "" {
			ipAddressRequest.SubnetId = aws.String(vSubnetId)
		}
		if vIp, ok := mIpAddress["ip"].(string); ok && vIp != "" {
			ipAddressRequest.Ip = aws.String(vIp)
		}
		if vIpv6, ok := mIpAddress["ipv6"].(string); ok && vIpv6 != "" {
			ipAddressRequest.Ipv6 = aws.String(vIpv6)
		}

		ipAddressRequests = append(ipAddressRequests, ipAddressRequest)
	}

	return ipAddressRequests
}

func flattenEndpointIPAddresses(ipAddresses []*route53resolver.IpAddressResponse) []interface{} {
	if ipAddresses == nil {
		return []interface{}{}
	}

	vIpAddresses := []interface{}{}

	for _, ipAddress := range ipAddresses {
		mIpAddress := map[string]interface{}{
			"subnet_id": aws.StringValue(ipAddress.SubnetId),
			"ip":        aws.StringValue(ipAddress.Ip),
			"ipv6":      aws.StringValue(ipAddress.Ipv6),
			"ip_id":     aws.StringValue(ipAddress.IpId),
		}

		vIpAddresses = append(vIpAddresses, mIpAddress)
	}

	return vIpAddresses
}<|MERGE_RESOLUTION|>--- conflicted
+++ resolved
@@ -120,19 +120,12 @@
 	conn := meta.(*conns.AWSClient).Route53ResolverConn()
 
 	input := &route53resolver.CreateResolverEndpointInput{
-<<<<<<< HEAD
 		CreatorRequestId:     aws.String(id.PrefixedUniqueId("tf-r53-resolver-endpoint-")),
 		Direction:            aws.String(d.Get("direction").(string)),
-		ResolverEndpointType: aws.String(d.Get("resolver_endpoint_type").(string)),
+    ResolverEndpointType: aws.String(d.Get("resolver_endpoint_type").(string)),
 		IpAddresses:          expandEndpointIPAddresses(d.Get("ip_address").(*schema.Set)),
 		SecurityGroupIds:     flex.ExpandStringSet(d.Get("security_group_ids").(*schema.Set)),
-=======
-		CreatorRequestId: aws.String(id.PrefixedUniqueId("tf-r53-resolver-endpoint-")),
-		Direction:        aws.String(d.Get("direction").(string)),
-		IpAddresses:      expandEndpointIPAddresses(d.Get("ip_address").(*schema.Set)),
-		SecurityGroupIds: flex.ExpandStringSet(d.Get("security_group_ids").(*schema.Set)),
-		Tags:             GetTagsIn(ctx),
->>>>>>> 0fdfb088
+		Tags:                 GetTagsIn(ctx),
 	}
 
 	if v, ok := d.GetOk("name"); ok {
