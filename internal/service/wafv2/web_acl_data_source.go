// Copyright (c) HashiCorp, Inc.
// SPDX-License-Identifier: MPL-2.0

package wafv2

import (
	"context"

	"github.com/aws/aws-sdk-go-v2/aws"
	"github.com/aws/aws-sdk-go-v2/service/wafv2"
	awstypes "github.com/aws/aws-sdk-go-v2/service/wafv2/types"
	"github.com/hashicorp/terraform-plugin-sdk/v2/diag"
	"github.com/hashicorp/terraform-plugin-sdk/v2/helper/schema"
	"github.com/hashicorp/terraform-provider-aws/internal/conns"
	"github.com/hashicorp/terraform-provider-aws/internal/enum"
	"github.com/hashicorp/terraform-provider-aws/internal/errs/sdkdiag"
	"github.com/hashicorp/terraform-provider-aws/names"
)

// @SDKDataSource("aws_wafv2_web_acl")
func DataSourceWebACL() *schema.Resource {
	return &schema.Resource{
		ReadWithoutTimeout: dataSourceWebACLRead,

		SchemaFunc: func() map[string]*schema.Schema {
			return map[string]*schema.Schema{
				names.AttrARN: {
					Type:     schema.TypeString,
					Computed: true,
				},
				names.AttrDescription: {
					Type:     schema.TypeString,
					Computed: true,
				},
				names.AttrName: {
					Type:     schema.TypeString,
					Required: true,
				},
				"scope": {
					Type:             schema.TypeString,
					Required:         true,
					ValidateDiagFunc: enum.Validate[awstypes.Scope](),
				},
			}
		},
	}
}

func dataSourceWebACLRead(ctx context.Context, d *schema.ResourceData, meta interface{}) diag.Diagnostics {
	var diags diag.Diagnostics
	conn := meta.(*conns.AWSClient).WAFV2Client(ctx)
	name := d.Get(names.AttrName).(string)

	var foundWebACL awstypes.WebACLSummary
	input := &wafv2.ListWebACLsInput{
		Scope: awstypes.Scope(d.Get("scope").(string)),
		Limit: aws.Int32(100),
	}

	for {
		resp, err := conn.ListWebACLs(ctx, input)
		if err != nil {
			return sdkdiag.AppendErrorf(diags, "reading WAFv2 WebACLs: %s", err)
		}

		if resp == nil || resp.WebACLs == nil {
			return sdkdiag.AppendErrorf(diags, "reading WAFv2 WebACLs")
		}

		for _, webACL := range resp.WebACLs {
			if aws.ToString(webACL.Name) == name {
				foundWebACL = webACL
				break
			}
		}

		if resp.NextMarker == nil {
			break
		}
		input.NextMarker = resp.NextMarker
	}

	if foundWebACL.Id == nil {
		return sdkdiag.AppendErrorf(diags, "WAFv2 WebACL not found for name: %s", name)
	}

<<<<<<< HEAD
	d.SetId(aws.ToString(foundWebACL.Id))
	d.Set("arn", foundWebACL.ARN)
	d.Set("description", foundWebACL.Description)
=======
	d.SetId(aws.StringValue(foundWebACL.Id))
	d.Set(names.AttrARN, foundWebACL.ARN)
	d.Set(names.AttrDescription, foundWebACL.Description)
>>>>>>> 8c65bc33

	return diags
}<|MERGE_RESOLUTION|>--- conflicted
+++ resolved
@@ -84,15 +84,9 @@
 		return sdkdiag.AppendErrorf(diags, "WAFv2 WebACL not found for name: %s", name)
 	}
 
-<<<<<<< HEAD
 	d.SetId(aws.ToString(foundWebACL.Id))
-	d.Set("arn", foundWebACL.ARN)
-	d.Set("description", foundWebACL.Description)
-=======
-	d.SetId(aws.StringValue(foundWebACL.Id))
 	d.Set(names.AttrARN, foundWebACL.ARN)
 	d.Set(names.AttrDescription, foundWebACL.Description)
->>>>>>> 8c65bc33
 
 	return diags
 }