--- conflicted
+++ resolved
@@ -7,8 +7,8 @@
 	"testing"
 
 	"github.com/aws/aws-sdk-go/aws"
+	"github.com/aws/aws-sdk-go/aws/awserr"
 	"github.com/aws/aws-sdk-go/service/cognitoidentityprovider"
-	"github.com/hashicorp/aws-sdk-go-base/v2/awsv1shim/v2/tfawserr"
 	sdkacctest "github.com/hashicorp/terraform-plugin-sdk/v2/helper/acctest"
 	"github.com/hashicorp/terraform-plugin-sdk/v2/helper/resource"
 	"github.com/hashicorp/terraform-plugin-sdk/v2/terraform"
@@ -340,17 +340,11 @@
 
 			_, err := conn.AdminGetUserWithContext(ctx, params)
 
-<<<<<<< HEAD
-		if err != nil {
-			if !tfawserr.ErrCodeEquals(err, cognitoidentityprovider.ErrCodeUserNotFoundException, cognitoidentityprovider.ErrCodeResourceNotFoundException) {
-				continue
-=======
 			if err != nil {
 				if awsErr, ok := err.(awserr.Error); ok && (awsErr.Code() == cognitoidentityprovider.ErrCodeUserNotFoundException || awsErr.Code() == cognitoidentityprovider.ErrCodeResourceNotFoundException) {
 					return nil
 				}
 				return err
->>>>>>> 921ff746
 			}
 		}
 
