// Code generated by internal/generate/servicepackage/main.go; DO NOT EDIT.

package docdbelastic

import (
	"context"
	"unique"

	"github.com/aws/aws-sdk-go-v2/aws"
	"github.com/aws/aws-sdk-go-v2/service/docdbelastic"
	"github.com/hashicorp/terraform-plugin-log/tflog"
	"github.com/hashicorp/terraform-provider-aws/internal/conns"
	inttypes "github.com/hashicorp/terraform-provider-aws/internal/types"
	"github.com/hashicorp/terraform-provider-aws/names"
)

type servicePackage struct{}

func (p *servicePackage) FrameworkDataSources(ctx context.Context) []*inttypes.ServicePackageFrameworkDataSource {
	return []*inttypes.ServicePackageFrameworkDataSource{}
}

func (p *servicePackage) FrameworkResources(ctx context.Context) []*inttypes.ServicePackageFrameworkResource {
	return []*inttypes.ServicePackageFrameworkResource{
		{
			Factory:  newResourceCluster,
			TypeName: "aws_docdbelastic_cluster",
			Name:     "Cluster",
<<<<<<< HEAD
			Tags: &inttypes.ServicePackageResourceTags{
				IdentifierAttribute: names.AttrARN,
			},
			Region: &inttypes.ServicePackageResourceRegion{
				IsGlobal:          false,
				IsOverrideEnabled: false,
			},
=======
			Tags: unique.Make(types.ServicePackageResourceTags{
				IdentifierAttribute: names.AttrARN,
			}),
>>>>>>> 45438b17
		},
	}
}

func (p *servicePackage) SDKDataSources(ctx context.Context) []*inttypes.ServicePackageSDKDataSource {
	return []*inttypes.ServicePackageSDKDataSource{}
}

func (p *servicePackage) SDKResources(ctx context.Context) []*inttypes.ServicePackageSDKResource {
	return []*inttypes.ServicePackageSDKResource{}
}

func (p *servicePackage) ServicePackageName() string {
	return names.DocDBElastic
}

// NewClient returns a new AWS SDK for Go v2 client for this service package's AWS API.
func (p *servicePackage) NewClient(ctx context.Context, config map[string]any) (*docdbelastic.Client, error) {
	cfg := *(config["aws_sdkv2_config"].(*aws.Config))
	optFns := []func(*docdbelastic.Options){
		docdbelastic.WithEndpointResolverV2(newEndpointResolverV2()),
		withBaseEndpoint(config[names.AttrEndpoint].(string)),
		func(o *docdbelastic.Options) {
			if region := config[names.AttrRegion].(string); o.Region != region {
				tflog.Info(ctx, "overriding provider-configured AWS API region", map[string]any{
					"service":         p.ServicePackageName(),
					"original_region": o.Region,
					"override_region": region,
				})
				o.Region = region
			}
		},
		withExtraOptions(ctx, p, config),
	}

	return docdbelastic.NewFromConfig(cfg, optFns...), nil
}

// withExtraOptions returns a functional option that allows this service package to specify extra API client options.
// This option is always called after any generated options.
func withExtraOptions(ctx context.Context, sp conns.ServicePackage, config map[string]any) func(*docdbelastic.Options) {
	if v, ok := sp.(interface {
		withExtraOptions(context.Context, map[string]any) []func(*docdbelastic.Options)
	}); ok {
		optFns := v.withExtraOptions(ctx, config)

		return func(o *docdbelastic.Options) {
			for _, optFn := range optFns {
				optFn(o)
			}
		}
	}

	return func(*docdbelastic.Options) {}
}

func ServicePackage(ctx context.Context) conns.ServicePackage {
	return &servicePackage{}
}<|MERGE_RESOLUTION|>--- conflicted
+++ resolved
@@ -26,19 +26,13 @@
 			Factory:  newResourceCluster,
 			TypeName: "aws_docdbelastic_cluster",
 			Name:     "Cluster",
-<<<<<<< HEAD
-			Tags: &inttypes.ServicePackageResourceTags{
+			Tags: unique.Make(inttypes.ServicePackageResourceTags{
 				IdentifierAttribute: names.AttrARN,
-			},
+			}),
 			Region: &inttypes.ServicePackageResourceRegion{
 				IsGlobal:          false,
 				IsOverrideEnabled: false,
 			},
-=======
-			Tags: unique.Make(types.ServicePackageResourceTags{
-				IdentifierAttribute: names.AttrARN,
-			}),
->>>>>>> 45438b17
 		},
 	}
 }
