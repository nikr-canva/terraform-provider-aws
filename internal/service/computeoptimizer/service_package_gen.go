// Code generated by internal/generate/servicepackage/main.go; DO NOT EDIT.

package computeoptimizer

import (
	"context"
	"unique"

	"github.com/aws/aws-sdk-go-v2/aws"
	"github.com/aws/aws-sdk-go-v2/service/computeoptimizer"
	"github.com/hashicorp/terraform-plugin-log/tflog"
	"github.com/hashicorp/terraform-provider-aws/internal/conns"
	inttypes "github.com/hashicorp/terraform-provider-aws/internal/types"
	"github.com/hashicorp/terraform-provider-aws/names"
)

type servicePackage struct{}

func (p *servicePackage) FrameworkDataSources(ctx context.Context) []*inttypes.ServicePackageFrameworkDataSource {
	return []*inttypes.ServicePackageFrameworkDataSource{}
}

func (p *servicePackage) FrameworkResources(ctx context.Context) []*inttypes.ServicePackageFrameworkResource {
	return []*inttypes.ServicePackageFrameworkResource{
		{
			Factory:  newEnrollmentStatusResource,
			TypeName: "aws_computeoptimizer_enrollment_status",
			Name:     "Enrollment Status",
<<<<<<< HEAD
			Region: &itypes.ServicePackageResourceRegion{
				IsGlobal:                      false,
				IsOverrideEnabled:             true,
				IsValidateOverrideInPartition: true,
			},
=======
			Region: unique.Make(inttypes.ServicePackageResourceRegion{
				IsOverrideEnabled: false,
			}),
>>>>>>> f69f8d8f
		},
		{
			Factory:  newRecommendationPreferencesResource,
			TypeName: "aws_computeoptimizer_recommendation_preferences",
			Name:     "Recommendation Preferences",
<<<<<<< HEAD
			Region: &itypes.ServicePackageResourceRegion{
				IsGlobal:                      false,
				IsOverrideEnabled:             true,
				IsValidateOverrideInPartition: true,
			},
=======
			Region: unique.Make(inttypes.ServicePackageResourceRegion{
				IsOverrideEnabled: false,
			}),
>>>>>>> f69f8d8f
		},
	}
}

func (p *servicePackage) SDKDataSources(ctx context.Context) []*inttypes.ServicePackageSDKDataSource {
	return []*inttypes.ServicePackageSDKDataSource{}
}

func (p *servicePackage) SDKResources(ctx context.Context) []*inttypes.ServicePackageSDKResource {
	return []*inttypes.ServicePackageSDKResource{}
}

func (p *servicePackage) ServicePackageName() string {
	return names.ComputeOptimizer
}

// NewClient returns a new AWS SDK for Go v2 client for this service package's AWS API.
func (p *servicePackage) NewClient(ctx context.Context, config map[string]any) (*computeoptimizer.Client, error) {
	cfg := *(config["aws_sdkv2_config"].(*aws.Config))
	optFns := []func(*computeoptimizer.Options){
		computeoptimizer.WithEndpointResolverV2(newEndpointResolverV2()),
		withBaseEndpoint(config[names.AttrEndpoint].(string)),
		func(o *computeoptimizer.Options) {
			if region := config[names.AttrRegion].(string); o.Region != region {
				tflog.Info(ctx, "overriding provider-configured AWS API region", map[string]any{
					"service":         p.ServicePackageName(),
					"original_region": o.Region,
					"override_region": region,
				})
				o.Region = region
			}
		},
		withExtraOptions(ctx, p, config),
	}

	return computeoptimizer.NewFromConfig(cfg, optFns...), nil
}

// withExtraOptions returns a functional option that allows this service package to specify extra API client options.
// This option is always called after any generated options.
func withExtraOptions(ctx context.Context, sp conns.ServicePackage, config map[string]any) func(*computeoptimizer.Options) {
	if v, ok := sp.(interface {
		withExtraOptions(context.Context, map[string]any) []func(*computeoptimizer.Options)
	}); ok {
		optFns := v.withExtraOptions(ctx, config)

		return func(o *computeoptimizer.Options) {
			for _, optFn := range optFns {
				optFn(o)
			}
		}
	}

	return func(*computeoptimizer.Options) {}
}

func ServicePackage(ctx context.Context) conns.ServicePackage {
	return &servicePackage{}
}<|MERGE_RESOLUTION|>--- conflicted
+++ resolved
@@ -26,33 +26,19 @@
 			Factory:  newEnrollmentStatusResource,
 			TypeName: "aws_computeoptimizer_enrollment_status",
 			Name:     "Enrollment Status",
-<<<<<<< HEAD
-			Region: &itypes.ServicePackageResourceRegion{
-				IsGlobal:                      false,
+			Region: unique.Make(inttypes.ServicePackageResourceRegion{
 				IsOverrideEnabled:             true,
 				IsValidateOverrideInPartition: true,
-			},
-=======
-			Region: unique.Make(inttypes.ServicePackageResourceRegion{
-				IsOverrideEnabled: false,
 			}),
->>>>>>> f69f8d8f
 		},
 		{
 			Factory:  newRecommendationPreferencesResource,
 			TypeName: "aws_computeoptimizer_recommendation_preferences",
 			Name:     "Recommendation Preferences",
-<<<<<<< HEAD
-			Region: &itypes.ServicePackageResourceRegion{
-				IsGlobal:                      false,
+			Region: unique.Make(inttypes.ServicePackageResourceRegion{
 				IsOverrideEnabled:             true,
 				IsValidateOverrideInPartition: true,
-			},
-=======
-			Region: unique.Make(inttypes.ServicePackageResourceRegion{
-				IsOverrideEnabled: false,
 			}),
->>>>>>> f69f8d8f
 		},
 	}
 }
