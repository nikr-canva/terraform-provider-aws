// Code generated by internal/generate/servicepackage/main.go; DO NOT EDIT.

package sts

import (
	"context"
	"unique"

	"github.com/aws/aws-sdk-go-v2/aws"
	"github.com/aws/aws-sdk-go-v2/service/sts"
	"github.com/hashicorp/terraform-plugin-log/tflog"
	"github.com/hashicorp/terraform-provider-aws/internal/conns"
	inttypes "github.com/hashicorp/terraform-provider-aws/internal/types"
	"github.com/hashicorp/terraform-provider-aws/names"
)

type servicePackage struct{}

func (p *servicePackage) FrameworkDataSources(ctx context.Context) []*inttypes.ServicePackageFrameworkDataSource {
	return []*inttypes.ServicePackageFrameworkDataSource{
		{
			Factory:  newCallerIdentityDataSource,
			TypeName: "aws_caller_identity",
			Name:     "Caller Identity",
<<<<<<< HEAD
			Region: &itypes.ServicePackageResourceRegion{
				IsGlobal:                      true,
				IsOverrideEnabled:             true,
				IsValidateOverrideInPartition: true,
			},
=======
			Region: unique.Make(inttypes.ServicePackageResourceRegion{
				IsOverrideEnabled: false,
			}),
>>>>>>> f69f8d8f
		},
	}
}

func (p *servicePackage) FrameworkResources(ctx context.Context) []*inttypes.ServicePackageFrameworkResource {
	return []*inttypes.ServicePackageFrameworkResource{}
}

func (p *servicePackage) SDKDataSources(ctx context.Context) []*inttypes.ServicePackageSDKDataSource {
	return []*inttypes.ServicePackageSDKDataSource{}
}

func (p *servicePackage) SDKResources(ctx context.Context) []*inttypes.ServicePackageSDKResource {
	return []*inttypes.ServicePackageSDKResource{}
}

func (p *servicePackage) ServicePackageName() string {
	return names.STS
}

// NewClient returns a new AWS SDK for Go v2 client for this service package's AWS API.
func (p *servicePackage) NewClient(ctx context.Context, config map[string]any) (*sts.Client, error) {
	cfg := *(config["aws_sdkv2_config"].(*aws.Config))
	optFns := []func(*sts.Options){
		sts.WithEndpointResolverV2(newEndpointResolverV2()),
		withBaseEndpoint(config[names.AttrEndpoint].(string)),
		func(o *sts.Options) {
			if region := config[names.AttrRegion].(string); o.Region != region {
				tflog.Info(ctx, "overriding provider-configured AWS API region", map[string]any{
					"service":         p.ServicePackageName(),
					"original_region": o.Region,
					"override_region": region,
				})
				o.Region = region
			}
		},
		withExtraOptions(ctx, p, config),
	}

	return sts.NewFromConfig(cfg, optFns...), nil
}

// withExtraOptions returns a functional option that allows this service package to specify extra API client options.
// This option is always called after any generated options.
func withExtraOptions(ctx context.Context, sp conns.ServicePackage, config map[string]any) func(*sts.Options) {
	if v, ok := sp.(interface {
		withExtraOptions(context.Context, map[string]any) []func(*sts.Options)
	}); ok {
		optFns := v.withExtraOptions(ctx, config)

		return func(o *sts.Options) {
			for _, optFn := range optFns {
				optFn(o)
			}
		}
	}

	return func(*sts.Options) {}
}

func ServicePackage(ctx context.Context) conns.ServicePackage {
	return &servicePackage{}
}<|MERGE_RESOLUTION|>--- conflicted
+++ resolved
@@ -22,17 +22,9 @@
 			Factory:  newCallerIdentityDataSource,
 			TypeName: "aws_caller_identity",
 			Name:     "Caller Identity",
-<<<<<<< HEAD
-			Region: &itypes.ServicePackageResourceRegion{
-				IsGlobal:                      true,
-				IsOverrideEnabled:             true,
-				IsValidateOverrideInPartition: true,
-			},
-=======
 			Region: unique.Make(inttypes.ServicePackageResourceRegion{
 				IsOverrideEnabled: false,
 			}),
->>>>>>> f69f8d8f
 		},
 	}
 }
