// Code generated by internal/generate/servicepackages/main.go; DO NOT EDIT.

package qbusiness

import (
	"context"

	aws_sdkv2 "github.com/aws/aws-sdk-go-v2/aws"
	qbusiness_sdkv2 "github.com/aws/aws-sdk-go-v2/service/qbusiness"
	"github.com/hashicorp/terraform-provider-aws/internal/conns"
	"github.com/hashicorp/terraform-provider-aws/internal/types"
	"github.com/hashicorp/terraform-provider-aws/names"
)

type servicePackage struct{}

func (p *servicePackage) FrameworkDataSources(ctx context.Context) []*types.ServicePackageFrameworkDataSource {
	return []*types.ServicePackageFrameworkDataSource{}
}

func (p *servicePackage) FrameworkResources(ctx context.Context) []*types.ServicePackageFrameworkResource {
	return []*types.ServicePackageFrameworkResource{
		{
			Factory: newResourceApplication,
			Name:    "Application",
			Tags: &types.ServicePackageResourceTags{
				IdentifierAttribute: names.AttrARN,
			},
		},
		{
			Factory: newResourceDatasource,
			Name:    "Datasource",
			Tags: &types.ServicePackageResourceTags{
				IdentifierAttribute: names.AttrARN,
			},
		},
		{
			Factory: newResourceIndex,
			Name:    "Index",
			Tags: &types.ServicePackageResourceTags{
				IdentifierAttribute: names.AttrARN,
			},
		},
		{
			Factory: newResourcePlugin,
			Name:    "Plugin",
			Tags: &types.ServicePackageResourceTags{
				IdentifierAttribute: names.AttrARN,
			},
		},
		{
			Factory: newResourceRetriever,
			Name:    "Retriever",
			Tags: &types.ServicePackageResourceTags{
				IdentifierAttribute: names.AttrARN,
			},
		},
	}
}

func (p *servicePackage) SDKDataSources(ctx context.Context) []*types.ServicePackageSDKDataSource {
	return []*types.ServicePackageSDKDataSource{}
}

func (p *servicePackage) SDKResources(ctx context.Context) []*types.ServicePackageSDKResource {
<<<<<<< HEAD
	return []*types.ServicePackageSDKResource{
		{
			Factory:  ResourceApplication,
			TypeName: "aws_qbusiness_app",
			Name:     "Application",
			Tags: &types.ServicePackageResourceTags{
				IdentifierAttribute: "arn",
			},
		},
		{
			Factory:  ResourceWebexperience,
			TypeName: "aws_qbusiness_webexperience",
			Name:     "Webexperience",
			Tags: &types.ServicePackageResourceTags{
				IdentifierAttribute: "arn",
			},
		},
	}
=======
	return []*types.ServicePackageSDKResource{}
>>>>>>> c9bb2951
}

func (p *servicePackage) ServicePackageName() string {
	return names.QBusiness
}

// NewClient returns a new AWS SDK for Go v2 client for this service package's AWS API.
func (p *servicePackage) NewClient(ctx context.Context, config map[string]any) (*qbusiness_sdkv2.Client, error) {
	cfg := *(config["aws_sdkv2_config"].(*aws_sdkv2.Config))

	return qbusiness_sdkv2.NewFromConfig(cfg, func(o *qbusiness_sdkv2.Options) {
		if endpoint := config[names.AttrEndpoint].(string); endpoint != "" {
			o.BaseEndpoint = aws_sdkv2.String(endpoint)
		}
	}), nil
}

func ServicePackage(ctx context.Context) conns.ServicePackage {
	return &servicePackage{}
}<|MERGE_RESOLUTION|>--- conflicted
+++ resolved
@@ -63,28 +63,7 @@
 }
 
 func (p *servicePackage) SDKResources(ctx context.Context) []*types.ServicePackageSDKResource {
-<<<<<<< HEAD
-	return []*types.ServicePackageSDKResource{
-		{
-			Factory:  ResourceApplication,
-			TypeName: "aws_qbusiness_app",
-			Name:     "Application",
-			Tags: &types.ServicePackageResourceTags{
-				IdentifierAttribute: "arn",
-			},
-		},
-		{
-			Factory:  ResourceWebexperience,
-			TypeName: "aws_qbusiness_webexperience",
-			Name:     "Webexperience",
-			Tags: &types.ServicePackageResourceTags{
-				IdentifierAttribute: "arn",
-			},
-		},
-	}
-=======
 	return []*types.ServicePackageSDKResource{}
->>>>>>> c9bb2951
 }
 
 func (p *servicePackage) ServicePackageName() string {
