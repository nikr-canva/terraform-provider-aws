--- conflicted
+++ resolved
@@ -57,17 +57,10 @@
 										Type:     schema.TypeString,
 										Optional: true,
 									},
-<<<<<<< HEAD
-									"type": {
+									names.AttrType: {
 										Type:             schema.TypeString,
 										Required:         true,
 										ValidateDiagFunc: enum.Validate[awstypes.MatchFieldType](),
-=======
-									names.AttrType: {
-										Type:         schema.TypeString,
-										Required:     true,
-										ValidateFunc: validation.StringInSlice(waf.MatchFieldType_Values(), false),
->>>>>>> 6b2a794a
 									},
 								},
 							},
@@ -117,13 +110,8 @@
 
 func resourceXSSMatchSetRead(ctx context.Context, d *schema.ResourceData, meta interface{}) diag.Diagnostics {
 	var diags diag.Diagnostics
-<<<<<<< HEAD
-	conn := meta.(*conns.AWSClient).WAFClient(ctx)
-	log.Printf("[INFO] Reading WAF XSS Match Set: %s", d.Get("name").(string))
-=======
-	conn := meta.(*conns.AWSClient).WAFConn(ctx)
+	conn := meta.(*conns.AWSClient).WAFClient(ctx)
 	log.Printf("[INFO] Reading WAF XSS Match Set: %s", d.Get(names.AttrName).(string))
->>>>>>> 6b2a794a
 	params := &waf.GetXssMatchSetInput{
 		XssMatchSetId: aws.String(d.Id()),
 	}
