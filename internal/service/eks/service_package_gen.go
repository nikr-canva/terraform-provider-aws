// Code generated by internal/generate/servicepackage/main.go; DO NOT EDIT.

package eks

import (
	"context"

	"github.com/aws/aws-sdk-go-v2/aws"
	"github.com/aws/aws-sdk-go-v2/service/eks"
	"github.com/hashicorp/terraform-plugin-log/tflog"
	"github.com/hashicorp/terraform-provider-aws/internal/conns"
	itypes "github.com/hashicorp/terraform-provider-aws/internal/types"
	"github.com/hashicorp/terraform-provider-aws/names"
)

type servicePackage struct{}

func (p *servicePackage) EphemeralResources(ctx context.Context) []*itypes.ServicePackageEphemeralResource {
	return []*itypes.ServicePackageEphemeralResource{
		{
			Factory:  newEphemeralClusterAuth,
			TypeName: "aws_eks_cluster_auth",
			Name:     "ClusterAuth",
			Region: &itypes.ServicePackageResourceRegion{
				IsGlobal:                      false,
				IsOverrideEnabled:             true,
				IsValidateOverrideInPartition: true,
			},
		},
	}
}

<<<<<<< HEAD
func (p *servicePackage) FrameworkDataSources(ctx context.Context) []*itypes.ServicePackageFrameworkDataSource {
	return []*itypes.ServicePackageFrameworkDataSource{}
=======
func (p *servicePackage) FrameworkDataSources(ctx context.Context) []*types.ServicePackageFrameworkDataSource {
	return []*types.ServicePackageFrameworkDataSource{
		{
			Factory:  newDataSourceClusterVersions,
			TypeName: "aws_eks_cluster_versions",
			Name:     "Cluster Versions",
		},
	}
>>>>>>> a51b520d
}

func (p *servicePackage) FrameworkResources(ctx context.Context) []*itypes.ServicePackageFrameworkResource {
	return []*itypes.ServicePackageFrameworkResource{
		{
			Factory:  newPodIdentityAssociationResource,
			TypeName: "aws_eks_pod_identity_association",
			Name:     "Pod Identity Association",
			Tags: &itypes.ServicePackageResourceTags{
				IdentifierAttribute: "association_arn",
			},
			Region: &itypes.ServicePackageResourceRegion{
				IsGlobal:                      false,
				IsOverrideEnabled:             true,
				IsValidateOverrideInPartition: true,
			},
		},
	}
}

func (p *servicePackage) SDKDataSources(ctx context.Context) []*itypes.ServicePackageSDKDataSource {
	return []*itypes.ServicePackageSDKDataSource{
		{
			Factory:  dataSourceAccessEntry,
			TypeName: "aws_eks_access_entry",
			Name:     "Access Entry",
			Region: &itypes.ServicePackageResourceRegion{
				IsGlobal:                      false,
				IsOverrideEnabled:             true,
				IsValidateOverrideInPartition: true,
			},
		},
		{
			Factory:  dataSourceAddon,
			TypeName: "aws_eks_addon",
			Name:     "Add-On",
			Region: &itypes.ServicePackageResourceRegion{
				IsGlobal:                      false,
				IsOverrideEnabled:             true,
				IsValidateOverrideInPartition: true,
			},
		},
		{
			Factory:  dataSourceAddonVersion,
			TypeName: "aws_eks_addon_version",
			Name:     "Add-On Version",
			Region: &itypes.ServicePackageResourceRegion{
				IsGlobal:                      false,
				IsOverrideEnabled:             true,
				IsValidateOverrideInPartition: true,
			},
		},
		{
			Factory:  dataSourceCluster,
			TypeName: "aws_eks_cluster",
			Name:     "Cluster",
			Region: &itypes.ServicePackageResourceRegion{
				IsGlobal:                      false,
				IsOverrideEnabled:             true,
				IsValidateOverrideInPartition: true,
			},
		},
		{
			Factory:  dataSourceClusterAuth,
			TypeName: "aws_eks_cluster_auth",
			Name:     "Cluster Authentication Token",
			Region: &itypes.ServicePackageResourceRegion{
				IsGlobal:                      false,
				IsOverrideEnabled:             true,
				IsValidateOverrideInPartition: true,
			},
		},
		{
			Factory:  dataSourceClusters,
			TypeName: "aws_eks_clusters",
			Name:     "Clusters",
			Region: &itypes.ServicePackageResourceRegion{
				IsGlobal:                      false,
				IsOverrideEnabled:             true,
				IsValidateOverrideInPartition: true,
			},
		},
		{
			Factory:  dataSourceNodeGroup,
			TypeName: "aws_eks_node_group",
			Name:     "Node Group",
			Region: &itypes.ServicePackageResourceRegion{
				IsGlobal:                      false,
				IsOverrideEnabled:             true,
				IsValidateOverrideInPartition: true,
			},
		},
		{
			Factory:  dataSourceNodeGroups,
			TypeName: "aws_eks_node_groups",
			Name:     "Node Groups",
			Region: &itypes.ServicePackageResourceRegion{
				IsGlobal:                      false,
				IsOverrideEnabled:             true,
				IsValidateOverrideInPartition: true,
			},
		},
	}
}

func (p *servicePackage) SDKResources(ctx context.Context) []*itypes.ServicePackageSDKResource {
	return []*itypes.ServicePackageSDKResource{
		{
			Factory:  resourceAccessEntry,
			TypeName: "aws_eks_access_entry",
			Name:     "Access Entry",
			Tags: &itypes.ServicePackageResourceTags{
				IdentifierAttribute: "access_entry_arn",
			},
			Region: &itypes.ServicePackageResourceRegion{
				IsGlobal:                      false,
				IsOverrideEnabled:             true,
				IsValidateOverrideInPartition: true,
			},
		},
		{
			Factory:  resourceAccessPolicyAssociation,
			TypeName: "aws_eks_access_policy_association",
			Name:     "Access Policy Association",
			Region: &itypes.ServicePackageResourceRegion{
				IsGlobal:                      false,
				IsOverrideEnabled:             true,
				IsValidateOverrideInPartition: true,
			},
		},
		{
			Factory:  resourceAddon,
			TypeName: "aws_eks_addon",
			Name:     "Add-On",
			Tags: &itypes.ServicePackageResourceTags{
				IdentifierAttribute: names.AttrARN,
			},
			Region: &itypes.ServicePackageResourceRegion{
				IsGlobal:                      false,
				IsOverrideEnabled:             true,
				IsValidateOverrideInPartition: true,
			},
		},
		{
			Factory:  resourceCluster,
			TypeName: "aws_eks_cluster",
			Name:     "Cluster",
			Tags: &itypes.ServicePackageResourceTags{
				IdentifierAttribute: names.AttrARN,
			},
			Region: &itypes.ServicePackageResourceRegion{
				IsGlobal:                      false,
				IsOverrideEnabled:             true,
				IsValidateOverrideInPartition: true,
			},
		},
		{
			Factory:  resourceFargateProfile,
			TypeName: "aws_eks_fargate_profile",
			Name:     "Fargate Profile",
			Tags: &itypes.ServicePackageResourceTags{
				IdentifierAttribute: names.AttrARN,
			},
			Region: &itypes.ServicePackageResourceRegion{
				IsGlobal:                      false,
				IsOverrideEnabled:             true,
				IsValidateOverrideInPartition: true,
			},
		},
		{
			Factory:  resourceIdentityProviderConfig,
			TypeName: "aws_eks_identity_provider_config",
			Name:     "Identity Provider Config",
			Tags: &itypes.ServicePackageResourceTags{
				IdentifierAttribute: names.AttrARN,
			},
			Region: &itypes.ServicePackageResourceRegion{
				IsGlobal:                      false,
				IsOverrideEnabled:             true,
				IsValidateOverrideInPartition: true,
			},
		},
		{
			Factory:  resourceNodeGroup,
			TypeName: "aws_eks_node_group",
			Name:     "Node Group",
			Tags: &itypes.ServicePackageResourceTags{
				IdentifierAttribute: names.AttrARN,
			},
			Region: &itypes.ServicePackageResourceRegion{
				IsGlobal:                      false,
				IsOverrideEnabled:             true,
				IsValidateOverrideInPartition: true,
			},
		},
	}
}

func (p *servicePackage) ServicePackageName() string {
	return names.EKS
}

// NewClient returns a new AWS SDK for Go v2 client for this service package's AWS API.
func (p *servicePackage) NewClient(ctx context.Context, config map[string]any) (*eks.Client, error) {
	cfg := *(config["aws_sdkv2_config"].(*aws.Config))
	optFns := []func(*eks.Options){
		eks.WithEndpointResolverV2(newEndpointResolverV2()),
		withBaseEndpoint(config[names.AttrEndpoint].(string)),
		func(o *eks.Options) {
			if region := config["region"].(string); o.Region != region {
				tflog.Info(ctx, "overriding provider-configured AWS API region", map[string]any{
					"service":         "eks",
					"original_region": o.Region,
					"override_region": region,
				})
				o.Region = region
			}
		},
		withExtraOptions(ctx, p, config),
	}

	return eks.NewFromConfig(cfg, optFns...), nil
}

// withExtraOptions returns a functional option that allows this service package to specify extra API client options.
// This option is always called after any generated options.
func withExtraOptions(ctx context.Context, sp conns.ServicePackage, config map[string]any) func(*eks.Options) {
	if v, ok := sp.(interface {
		withExtraOptions(context.Context, map[string]any) []func(*eks.Options)
	}); ok {
		optFns := v.withExtraOptions(ctx, config)

		return func(o *eks.Options) {
			for _, optFn := range optFns {
				optFn(o)
			}
		}
	}

	return func(*eks.Options) {}
}

func ServicePackage(ctx context.Context) conns.ServicePackage {
	return &servicePackage{}
}<|MERGE_RESOLUTION|>--- conflicted
+++ resolved
@@ -30,19 +30,19 @@
 	}
 }
 
-<<<<<<< HEAD
 func (p *servicePackage) FrameworkDataSources(ctx context.Context) []*itypes.ServicePackageFrameworkDataSource {
-	return []*itypes.ServicePackageFrameworkDataSource{}
-=======
-func (p *servicePackage) FrameworkDataSources(ctx context.Context) []*types.ServicePackageFrameworkDataSource {
-	return []*types.ServicePackageFrameworkDataSource{
+	return []*itypes.ServicePackageFrameworkDataSource{
 		{
 			Factory:  newDataSourceClusterVersions,
 			TypeName: "aws_eks_cluster_versions",
 			Name:     "Cluster Versions",
-		},
-	}
->>>>>>> a51b520d
+			Region: &itypes.ServicePackageResourceRegion{
+				IsGlobal:                      false,
+				IsOverrideEnabled:             true,
+				IsValidateOverrideInPartition: true,
+			},
+		},
+	}
 }
 
 func (p *servicePackage) FrameworkResources(ctx context.Context) []*itypes.ServicePackageFrameworkResource {
