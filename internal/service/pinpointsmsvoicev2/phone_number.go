// Copyright (c) HashiCorp, Inc.
// SPDX-License-Identifier: MPL-2.0

package pinpointsmsvoicev2

import (
	"context"
	"fmt"
	"time"

	"github.com/YakDriver/regexache"
	"github.com/aws/aws-sdk-go-v2/aws"
	"github.com/aws/aws-sdk-go-v2/service/pinpointsmsvoicev2"
	awstypes "github.com/aws/aws-sdk-go-v2/service/pinpointsmsvoicev2/types"
	"github.com/hashicorp/aws-sdk-go-base/v2/tfawserr"
	"github.com/hashicorp/terraform-plugin-framework-timeouts/resource/timeouts"
	"github.com/hashicorp/terraform-plugin-framework-validators/boolvalidator"
	"github.com/hashicorp/terraform-plugin-framework-validators/stringvalidator"
	"github.com/hashicorp/terraform-plugin-framework/path"
	"github.com/hashicorp/terraform-plugin-framework/resource"
	"github.com/hashicorp/terraform-plugin-framework/resource/schema"
	"github.com/hashicorp/terraform-plugin-framework/resource/schema/booldefault"
	"github.com/hashicorp/terraform-plugin-framework/resource/schema/planmodifier"
	"github.com/hashicorp/terraform-plugin-framework/resource/schema/setplanmodifier"
	"github.com/hashicorp/terraform-plugin-framework/resource/schema/stringdefault"
	"github.com/hashicorp/terraform-plugin-framework/resource/schema/stringplanmodifier"
	"github.com/hashicorp/terraform-plugin-framework/schema/validator"
	"github.com/hashicorp/terraform-plugin-framework/types"
	sdkid "github.com/hashicorp/terraform-plugin-sdk/v2/helper/id"
	"github.com/hashicorp/terraform-plugin-sdk/v2/helper/retry"
	"github.com/hashicorp/terraform-provider-aws/internal/backoff"
	"github.com/hashicorp/terraform-provider-aws/internal/enum"
	"github.com/hashicorp/terraform-provider-aws/internal/errs"
	"github.com/hashicorp/terraform-provider-aws/internal/errs/fwdiag"
	"github.com/hashicorp/terraform-provider-aws/internal/framework"
	fwflex "github.com/hashicorp/terraform-provider-aws/internal/framework/flex"
	fwtypes "github.com/hashicorp/terraform-provider-aws/internal/framework/types"
	tftags "github.com/hashicorp/terraform-provider-aws/internal/tags"
	"github.com/hashicorp/terraform-provider-aws/internal/tfresource"
	"github.com/hashicorp/terraform-provider-aws/names"
)

const (
	iamPropagationTimeout = 2 * time.Minute
)

// @FrameworkResource("aws_pinpointsmsvoicev2_phone_number", name="Phone Number")
// @Tags(identifierAttribute="arn")
func newPhoneNumberResource(context.Context) (resource.ResourceWithConfigure, error) {
	r := &phoneNumberResource{}

	r.SetDefaultCreateTimeout(30 * time.Minute)
	r.SetDefaultUpdateTimeout(30 * time.Minute)
	r.SetDefaultDeleteTimeout(30 * time.Minute)

	return r, nil
}

type phoneNumberResource struct {
	framework.ResourceWithModel[phoneNumberResourceModel]
	framework.WithImportByID
	framework.WithTimeouts
}

func (r *phoneNumberResource) Schema(ctx context.Context, request resource.SchemaRequest, response *resource.SchemaResponse) {
	response.Schema = schema.Schema{
		Attributes: map[string]schema.Attribute{
			names.AttrARN: framework.ARNAttributeComputedOnly(),
			"deletion_protection_enabled": schema.BoolAttribute{
				Optional: true,
				Computed: true,
				Default:  booldefault.StaticBool(false),
			},
			names.AttrID: framework.IDAttribute(),
			"iso_country_code": schema.StringAttribute{
				Required: true,
				Validators: []validator.String{
					stringvalidator.RegexMatches(regexache.MustCompile(`^[A-Z]{2}$`), "must be in ISO 3166-1 alpha-2 format"),
				},
				PlanModifiers: []planmodifier.String{
					stringplanmodifier.RequiresReplace(),
				},
			},
			"message_type": schema.StringAttribute{
				CustomType: fwtypes.StringEnumType[awstypes.MessageType](),
				Required:   true,
				PlanModifiers: []planmodifier.String{
					stringplanmodifier.RequiresReplace(),
				},
			},
			"monthly_leasing_price": schema.StringAttribute{
				Computed: true,
			},
			"number_capabilities": schema.SetAttribute{
				CustomType:  fwtypes.NewSetTypeOf[fwtypes.StringEnum[awstypes.NumberCapability]](ctx),
				Required:    true,
				ElementType: fwtypes.StringEnumType[awstypes.NumberCapability](),
				PlanModifiers: []planmodifier.Set{
					setplanmodifier.RequiresReplace(),
				},
			},
			"number_type": schema.StringAttribute{
				CustomType: fwtypes.StringEnumType[awstypes.RequestableNumberType](),
				Required:   true,
				PlanModifiers: []planmodifier.String{
					stringplanmodifier.RequiresReplace(),
				},
			},
			"opt_out_list_name": schema.StringAttribute{
				Optional: true,
				Computed: true,
				Default:  stringdefault.StaticString("Default"),
			},
			"phone_number": schema.StringAttribute{
				Computed: true,
				PlanModifiers: []planmodifier.String{
					stringplanmodifier.UseStateForUnknown(),
				},
			},
			"registration_id": schema.StringAttribute{
				Optional: true,
			},
			"self_managed_opt_outs_enabled": schema.BoolAttribute{
				Optional: true,
				Computed: true,
				Default:  booldefault.StaticBool(false),
			},
			names.AttrTags:    tftags.TagsAttribute(),
			names.AttrTagsAll: tftags.TagsAttributeComputedOnly(),
			"two_way_channel_arn": schema.StringAttribute{
				CustomType: fwtypes.ARNType,
				Optional:   true,
				Validators: []validator.String{
					stringvalidator.AlsoRequires(
						path.MatchRelative().AtParent().AtName("two_way_channel_enabled"),
					),
				},
			},
			"two_way_channel_role": schema.StringAttribute{
				CustomType: fwtypes.ARNType,
				Optional:   true,
				Validators: []validator.String{
					stringvalidator.AlsoRequires(
						path.MatchRelative().AtParent().AtName("two_way_channel_enabled"),
					),
				},
			},
			"two_way_channel_enabled": schema.BoolAttribute{
				Optional: true,
				Computed: true,
				Default:  booldefault.StaticBool(false),
				Validators: []validator.Bool{
					boolvalidator.AlsoRequires(
						path.MatchRelative().AtParent().AtName("two_way_channel_enabled"),
					),
				},
			},
		},
		Blocks: map[string]schema.Block{
			names.AttrTimeouts: timeouts.Block(ctx, timeouts.Opts{
				Create: true,
				Update: true,
				Delete: true,
			}),
		},
	}
}

func (r *phoneNumberResource) Create(ctx context.Context, request resource.CreateRequest, response *resource.CreateResponse) {
	var data phoneNumberResourceModel
	response.Diagnostics.Append(request.Plan.Get(ctx, &data)...)
	if response.Diagnostics.HasError() {
		return
	}

	conn := r.Meta().PinpointSMSVoiceV2Client(ctx)

	input := &pinpointsmsvoicev2.RequestPhoneNumberInput{}
	response.Diagnostics.Append(fwflex.Expand(ctx, data, input)...)
	if response.Diagnostics.HasError() {
		return
	}

	// Additional fields.
	input.ClientToken = aws.String(sdkid.UniqueId())
	input.Tags = getTagsIn(ctx)

	output, err := conn.RequestPhoneNumber(ctx, input)

	if err != nil {
		response.Diagnostics.AddError("requesting End User Messaging SMS Phone Number", err.Error())

		return
	}

	// Set values for unknowns.
	data.PhoneNumberID = fwflex.StringToFramework(ctx, output.PhoneNumberId)
	response.State.SetAttribute(ctx, path.Root(names.AttrID), data.PhoneNumberID) // Set 'id' so as to taint the resource.

	out, err := waitPhoneNumberActive(ctx, conn, data.PhoneNumberID.ValueString(), r.CreateTimeout(ctx, data.Timeouts))

	if err != nil {
		response.Diagnostics.AddError(fmt.Sprintf("waiting for End User Messaging SMS Phone Number (%s) create", data.PhoneNumberID.ValueString()), err.Error())

		return
	}

	if (!data.SelfManagedOptOutsEnabled.IsNull() && data.SelfManagedOptOutsEnabled.ValueBool()) ||
		!data.TwoWayChannelARN.IsNull() ||
		!data.TwoWayChannelRole.IsNull() ||
		(!data.TwoWayEnabled.IsNull() && data.TwoWayEnabled.ValueBool()) {
		input := &pinpointsmsvoicev2.UpdatePhoneNumberInput{
			PhoneNumberId:             fwflex.StringFromFramework(ctx, data.PhoneNumberID),
			SelfManagedOptOutsEnabled: fwflex.BoolFromFramework(ctx, data.SelfManagedOptOutsEnabled),
			TwoWayChannelArn:          fwflex.StringFromFramework(ctx, data.TwoWayChannelARN),
			TwoWayEnabled:             fwflex.BoolFromFramework(ctx, data.TwoWayEnabled),
			TwoWayChannelRole:         fwflex.StringFromFramework(ctx, data.TwoWayChannelRole),
		}

		for r := backoff.NewRetryLoop(iamPropagationTimeout); r.Continue(ctx); {
			_, err := conn.UpdatePhoneNumber(ctx, input)

			// IAM roles can take time to propagate in AWS
			if tfawserr.ErrMessageContains(err, "ValidationException", "RESOURCE_NOT_ACCESSIBLE") {
				continue
			}
			break
		}

		if err != nil {
			response.Diagnostics.AddError(fmt.Sprintf("updating End User Messaging SMS Phone Number (%s)", data.PhoneNumberID.ValueString()), err.Error())

			return
		}

		out, err = waitPhoneNumberActive(ctx, conn, data.PhoneNumberID.ValueString(), r.CreateTimeout(ctx, data.Timeouts))

		if err != nil {
			response.Diagnostics.AddError(fmt.Sprintf("waiting for End User Messaging SMS Phone Number (%s) create", data.PhoneNumberID.ValueString()), err.Error())

			return
		}
	}

	response.Diagnostics.Append(fwflex.Flatten(ctx, out, &data)...)
	if response.Diagnostics.HasError() {
		return
	}

	response.Diagnostics.Append(response.State.Set(ctx, data)...)
}

func (r *phoneNumberResource) Read(ctx context.Context, request resource.ReadRequest, response *resource.ReadResponse) {
	var data phoneNumberResourceModel
	response.Diagnostics.Append(request.State.Get(ctx, &data)...)
	if response.Diagnostics.HasError() {
		return
	}

	conn := r.Meta().PinpointSMSVoiceV2Client(ctx)

	out, err := findPhoneNumberByID(ctx, conn, data.PhoneNumberID.ValueString())

	if tfresource.NotFound(err) {
		response.Diagnostics.Append(fwdiag.NewResourceNotFoundWarningDiagnostic(err))
		response.State.RemoveResource(ctx)

		return
	}

	if err != nil {
		response.Diagnostics.AddError(fmt.Sprintf("reading End User Messaging SMS Phone Number (%s)", data.PhoneNumberID.ValueString()), err.Error())

		return
	}

	// Set attributes for import.
	response.Diagnostics.Append(fwflex.Flatten(ctx, out, &data)...)
	if response.Diagnostics.HasError() {
		return
	}

	response.Diagnostics.Append(response.State.Set(ctx, &data)...)
}

func (r *phoneNumberResource) Update(ctx context.Context, request resource.UpdateRequest, response *resource.UpdateResponse) {
	var old, new phoneNumberResourceModel
	response.Diagnostics.Append(request.Plan.Get(ctx, &new)...)
	if response.Diagnostics.HasError() {
		return
	}
	response.Diagnostics.Append(request.State.Get(ctx, &old)...)
	if response.Diagnostics.HasError() {
		return
	}

	conn := r.Meta().PinpointSMSVoiceV2Client(ctx)

	if !new.DeletionProtectionEnabled.Equal(old.DeletionProtectionEnabled) ||
		!new.OptOutListName.Equal(old.OptOutListName) ||
		!new.SelfManagedOptOutsEnabled.Equal(old.SelfManagedOptOutsEnabled) ||
		!new.TwoWayChannelARN.Equal(old.TwoWayChannelARN) ||
		!new.TwoWayEnabled.Equal(old.TwoWayEnabled) ||
		!new.TwoWayChannelRole.Equal(old.TwoWayChannelRole) {
		input := &pinpointsmsvoicev2.UpdatePhoneNumberInput{}
		response.Diagnostics.Append(fwflex.Expand(ctx, new, input)...)
		if response.Diagnostics.HasError() {
			return
		}

		for r := backoff.NewRetryLoop(iamPropagationTimeout); r.Continue(ctx); {
			_, err := conn.UpdatePhoneNumber(ctx, input)

			// IAM roles can take time to propagate in AWS
			if tfawserr.ErrMessageContains(err, "ValidationException", "RESOURCE_NOT_ACCESSIBLE") {
				continue
			}
			break
		}
		_, err := conn.UpdatePhoneNumber(ctx, input)

		if err != nil {
			response.Diagnostics.AddError(fmt.Sprintf("updating End User Messaging SMS Phone Number (%s)", new.PhoneNumberID.ValueString()), err.Error())

			return
		}

		out, err := waitPhoneNumberActive(ctx, conn, new.PhoneNumberID.ValueString(), r.UpdateTimeout(ctx, new.Timeouts))

		if err != nil {
			response.Diagnostics.AddError(fmt.Sprintf("waiting for End User Messaging SMS Phone Number (%s) update", new.PhoneNumberID.ValueString()), err.Error())

			return
		}

		new.MonthlyLeasingPrice = fwflex.StringToFramework(ctx, out.MonthlyLeasingPrice)
	} else {
		new.MonthlyLeasingPrice = old.MonthlyLeasingPrice
	}

	response.Diagnostics.Append(response.State.Set(ctx, &new)...)
}

func (r *phoneNumberResource) Delete(ctx context.Context, request resource.DeleteRequest, response *resource.DeleteResponse) {
	var data phoneNumberResourceModel
	response.Diagnostics.Append(request.State.Get(ctx, &data)...)
	if response.Diagnostics.HasError() {
		return
	}

	conn := r.Meta().PinpointSMSVoiceV2Client(ctx)

	_, err := conn.ReleasePhoneNumber(ctx, &pinpointsmsvoicev2.ReleasePhoneNumberInput{
		PhoneNumberId: data.PhoneNumberID.ValueStringPointer(),
	})

	if errs.IsA[*awstypes.ResourceNotFoundException](err) {
		return
	}

	if err != nil {
		response.Diagnostics.AddError(fmt.Sprintf("releasing End User Messaging SMS Phone Number (%s)", data.PhoneNumberID.ValueString()), err.Error())

		return
	}

	if _, err := waitPhoneNumberDeleted(ctx, conn, data.PhoneNumberID.ValueString(), r.DeleteTimeout(ctx, data.Timeouts)); err != nil {
		response.Diagnostics.AddError(fmt.Sprintf("waiting for End User Messaging SMS Phone Number (%s) delete", data.PhoneNumberID.ValueString()), err.Error())

		return
	}
}

type phoneNumberResourceModel struct {
<<<<<<< HEAD
	framework.WithRegionModel
	DeletionProtectionEnabled types.Bool                                         `tfsdk:"deletion_protection_enabled"`
	ISOCountryCode            types.String                                       `tfsdk:"iso_country_code"`
	MessageType               fwtypes.StringEnum[awstypes.MessageType]           `tfsdk:"message_type"`
	MonthlyLeasingPrice       types.String                                       `tfsdk:"monthly_leasing_price"`
	NumberCapabilities        fwtypes.SetOfStringEnum[awstypes.NumberCapability] `tfsdk:"number_capabilities"`
	NumberType                fwtypes.StringEnum[awstypes.RequestableNumberType] `tfsdk:"number_type"`
	OptOutListName            types.String                                       `tfsdk:"opt_out_list_name"`
	PhoneNumber               types.String                                       `tfsdk:"phone_number"`
	PhoneNumberARN            types.String                                       `tfsdk:"arn"`
	PhoneNumberID             types.String                                       `tfsdk:"id"`
	RegistrationID            types.String                                       `tfsdk:"registration_id"`
	SelfManagedOptOutsEnabled types.Bool                                         `tfsdk:"self_managed_opt_outs_enabled"`
	Tags                      tftags.Map                                         `tfsdk:"tags"`
	TagsAll                   tftags.Map                                         `tfsdk:"tags_all"`
	Timeouts                  timeouts.Value                                     `tfsdk:"timeouts"`
	TwoWayChannelARN          fwtypes.ARN                                        `tfsdk:"two_way_channel_arn"`
	TwoWayEnabled             types.Bool                                         `tfsdk:"two_way_channel_enabled"`
=======
	DeletionProtectionEnabled types.Bool                                                        `tfsdk:"deletion_protection_enabled"`
	ISOCountryCode            types.String                                                      `tfsdk:"iso_country_code"`
	MessageType               fwtypes.StringEnum[awstypes.MessageType]                          `tfsdk:"message_type"`
	MonthlyLeasingPrice       types.String                                                      `tfsdk:"monthly_leasing_price"`
	NumberCapabilities        fwtypes.SetValueOf[fwtypes.StringEnum[awstypes.NumberCapability]] `tfsdk:"number_capabilities"`
	NumberType                fwtypes.StringEnum[awstypes.RequestableNumberType]                `tfsdk:"number_type"`
	OptOutListName            types.String                                                      `tfsdk:"opt_out_list_name"`
	PhoneNumber               types.String                                                      `tfsdk:"phone_number"`
	PhoneNumberARN            types.String                                                      `tfsdk:"arn"`
	PhoneNumberID             types.String                                                      `tfsdk:"id"`
	RegistrationID            types.String                                                      `tfsdk:"registration_id"`
	SelfManagedOptOutsEnabled types.Bool                                                        `tfsdk:"self_managed_opt_outs_enabled"`
	Tags                      tftags.Map                                                        `tfsdk:"tags"`
	TagsAll                   tftags.Map                                                        `tfsdk:"tags_all"`
	Timeouts                  timeouts.Value                                                    `tfsdk:"timeouts"`
	TwoWayChannelARN          fwtypes.ARN                                                       `tfsdk:"two_way_channel_arn"`
	TwoWayEnabled             types.Bool                                                        `tfsdk:"two_way_channel_enabled"`
	TwoWayChannelRole         fwtypes.ARN                                                       `tfsdk:"two_way_channel_role"`
>>>>>>> f7a3b98d
}

func findPhoneNumberByID(ctx context.Context, conn *pinpointsmsvoicev2.Client, id string) (*awstypes.PhoneNumberInformation, error) {
	input := &pinpointsmsvoicev2.DescribePhoneNumbersInput{
		PhoneNumberIds: []string{id},
	}

	output, err := findPhoneNumber(ctx, conn, input)

	if err != nil {
		return nil, err
	}

	if status := output.Status; status == awstypes.NumberStatusDeleted {
		return nil, &retry.NotFoundError{
			Message:     string(status),
			LastRequest: input,
		}
	}

	return output, nil
}

func findPhoneNumber(ctx context.Context, conn *pinpointsmsvoicev2.Client, input *pinpointsmsvoicev2.DescribePhoneNumbersInput) (*awstypes.PhoneNumberInformation, error) {
	output, err := findPhoneNumbers(ctx, conn, input)

	if err != nil {
		return nil, err
	}

	return tfresource.AssertSingleValueResult(output)
}

func findPhoneNumbers(ctx context.Context, conn *pinpointsmsvoicev2.Client, input *pinpointsmsvoicev2.DescribePhoneNumbersInput) ([]awstypes.PhoneNumberInformation, error) {
	var output []awstypes.PhoneNumberInformation

	pages := pinpointsmsvoicev2.NewDescribePhoneNumbersPaginator(conn, input)
	for pages.HasMorePages() {
		page, err := pages.NextPage(ctx)

		if errs.IsA[*awstypes.ResourceNotFoundException](err) {
			return nil, &retry.NotFoundError{
				LastError:   err,
				LastRequest: input,
			}
		}

		if err != nil {
			return nil, err
		}

		output = append(output, page.PhoneNumbers...)
	}

	return output, nil
}

func statusPhoneNumber(ctx context.Context, conn *pinpointsmsvoicev2.Client, id string) retry.StateRefreshFunc {
	return func() (any, string, error) {
		output, err := findPhoneNumberByID(ctx, conn, id)

		if tfresource.NotFound(err) {
			return nil, "", nil
		}

		if err != nil {
			return nil, "", err
		}

		return output, string(output.Status), nil
	}
}

func waitPhoneNumberActive(ctx context.Context, conn *pinpointsmsvoicev2.Client, id string, timeout time.Duration) (*awstypes.PhoneNumberInformation, error) {
	stateConf := &retry.StateChangeConf{
		Pending: enum.Slice(awstypes.NumberStatusPending, awstypes.NumberStatusAssociating),
		Target:  enum.Slice(awstypes.NumberStatusActive),
		Refresh: statusPhoneNumber(ctx, conn, id),
		Timeout: timeout,
	}

	outputRaw, err := stateConf.WaitForStateContext(ctx)

	if output, ok := outputRaw.(*awstypes.PhoneNumberInformation); ok {
		return output, err
	}

	return nil, err
}

func waitPhoneNumberDeleted(ctx context.Context, conn *pinpointsmsvoicev2.Client, id string, timeout time.Duration) (*awstypes.PhoneNumberInformation, error) {
	stateConf := &retry.StateChangeConf{
		Pending: enum.Slice(awstypes.NumberStatusDisassociating),
		Target:  []string{},
		Refresh: statusPhoneNumber(ctx, conn, id),
		Timeout: timeout,
	}

	outputRaw, err := stateConf.WaitForStateContext(ctx)

	if output, ok := outputRaw.(*awstypes.PhoneNumberInformation); ok {
		return output, err
	}

	return nil, err
}<|MERGE_RESOLUTION|>--- conflicted
+++ resolved
@@ -217,13 +217,14 @@
 			TwoWayChannelRole:         fwflex.StringFromFramework(ctx, data.TwoWayChannelRole),
 		}
 
-		for r := backoff.NewRetryLoop(iamPropagationTimeout); r.Continue(ctx); {
+		for l := backoff.NewLoop(iamPropagationTimeout); l.Continue(ctx); {
 			_, err := conn.UpdatePhoneNumber(ctx, input)
 
-			// IAM roles can take time to propagate in AWS
+			// IAM roles can take time to propagate in AWS.
 			if tfawserr.ErrMessageContains(err, "ValidationException", "RESOURCE_NOT_ACCESSIBLE") {
 				continue
 			}
+
 			break
 		}
 
@@ -308,13 +309,14 @@
 			return
 		}
 
-		for r := backoff.NewRetryLoop(iamPropagationTimeout); r.Continue(ctx); {
+		for l := backoff.NewLoop(iamPropagationTimeout); l.Continue(ctx); {
 			_, err := conn.UpdatePhoneNumber(ctx, input)
 
-			// IAM roles can take time to propagate in AWS
+			// IAM roles can take time to propagate in AWS.
 			if tfawserr.ErrMessageContains(err, "ValidationException", "RESOURCE_NOT_ACCESSIBLE") {
 				continue
 			}
+
 			break
 		}
 		_, err := conn.UpdatePhoneNumber(ctx, input)
@@ -372,7 +374,6 @@
 }
 
 type phoneNumberResourceModel struct {
-<<<<<<< HEAD
 	framework.WithRegionModel
 	DeletionProtectionEnabled types.Bool                                         `tfsdk:"deletion_protection_enabled"`
 	ISOCountryCode            types.String                                       `tfsdk:"iso_country_code"`
@@ -391,26 +392,7 @@
 	Timeouts                  timeouts.Value                                     `tfsdk:"timeouts"`
 	TwoWayChannelARN          fwtypes.ARN                                        `tfsdk:"two_way_channel_arn"`
 	TwoWayEnabled             types.Bool                                         `tfsdk:"two_way_channel_enabled"`
-=======
-	DeletionProtectionEnabled types.Bool                                                        `tfsdk:"deletion_protection_enabled"`
-	ISOCountryCode            types.String                                                      `tfsdk:"iso_country_code"`
-	MessageType               fwtypes.StringEnum[awstypes.MessageType]                          `tfsdk:"message_type"`
-	MonthlyLeasingPrice       types.String                                                      `tfsdk:"monthly_leasing_price"`
-	NumberCapabilities        fwtypes.SetValueOf[fwtypes.StringEnum[awstypes.NumberCapability]] `tfsdk:"number_capabilities"`
-	NumberType                fwtypes.StringEnum[awstypes.RequestableNumberType]                `tfsdk:"number_type"`
-	OptOutListName            types.String                                                      `tfsdk:"opt_out_list_name"`
-	PhoneNumber               types.String                                                      `tfsdk:"phone_number"`
-	PhoneNumberARN            types.String                                                      `tfsdk:"arn"`
-	PhoneNumberID             types.String                                                      `tfsdk:"id"`
-	RegistrationID            types.String                                                      `tfsdk:"registration_id"`
-	SelfManagedOptOutsEnabled types.Bool                                                        `tfsdk:"self_managed_opt_outs_enabled"`
-	Tags                      tftags.Map                                                        `tfsdk:"tags"`
-	TagsAll                   tftags.Map                                                        `tfsdk:"tags_all"`
-	Timeouts                  timeouts.Value                                                    `tfsdk:"timeouts"`
-	TwoWayChannelARN          fwtypes.ARN                                                       `tfsdk:"two_way_channel_arn"`
-	TwoWayEnabled             types.Bool                                                        `tfsdk:"two_way_channel_enabled"`
-	TwoWayChannelRole         fwtypes.ARN                                                       `tfsdk:"two_way_channel_role"`
->>>>>>> f7a3b98d
+	TwoWayChannelRole         fwtypes.ARN                                        `tfsdk:"two_way_channel_role"`
 }
 
 func findPhoneNumberByID(ctx context.Context, conn *pinpointsmsvoicev2.Client, id string) (*awstypes.PhoneNumberInformation, error) {
