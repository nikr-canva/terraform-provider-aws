--- conflicted
+++ resolved
@@ -526,16 +526,12 @@
 				})
 			}
 
-<<<<<<< HEAD
-			if len(v.Identity.Attributes) > 0 {
-				r.Identity = newResourceIdentity(v.Identity)
-
-				if v.Import.WrappedImport {
-					r.Importer = newIdentityImporter(v.Identity)
-				}
-
-				interceptors = append(interceptors, newIdentityInterceptor(v.Identity.Attributes))
-=======
+			if len(resource.Identity.Attributes) > 0 {
+				r.Identity = newResourceIdentity(resource.Identity)
+
+				interceptors = append(interceptors, newIdentityInterceptor(resource.Identity.Attributes))
+			}
+
 			if resource.Import.WrappedImport {
 				if r.Importer != nil && r.Importer.StateContext != nil {
 					errs = append(errs, fmt.Errorf("resource type %s: uses WrappedImport but defines an import function", typeName))
@@ -546,8 +542,9 @@
 					r.Importer = arnIdentityResourceImporter(resource.Identity.ARNAttribute, resource.Identity.Global)
 				} else if resource.Identity.Singleton {
 					r.Importer = singletonIdentityResourceImporter(resource.Identity.Global)
-				}
->>>>>>> 009b0491
+				} else {
+					r.Importer = newParameterizedIdentityImporter(resource.Identity)
+				}
 			}
 
 			opts := wrappedResourceOptions{
